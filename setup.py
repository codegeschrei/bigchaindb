--- conflicted
+++ resolved
@@ -83,11 +83,7 @@
     'aiohttp~=2.3',
     'python-rapidjson-schema==0.1.1',
     'statsd==3.2.1',
-<<<<<<< HEAD
     'abci~=0.3.0',
-    'yarl>=0.11,<1.0',
-=======
->>>>>>> afda1686
 ]
 
 setup(
