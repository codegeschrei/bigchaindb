#!/bin/bash
set -euo pipefail

MONGODB_PORT=""
MONGODB_KEY_FILE_PATH=""
MONGODB_CA_FILE_PATH=""
MONGODB_CRL_FILE_PATH=""
REPLICA_SET_NAME=""
MONGODB_FQDN=""
MONGODB_IP=""

while [[ $# -gt 1 ]]; do
  arg="$1"
  case $arg in
      --mongodb-port)
          MONGODB_PORT="$2"
          shift
          ;;
      --mongodb-key-file-path)
          MONGODB_KEY_FILE_PATH="$2"
          shift
          ;;
      --mongodb-ca-file-path)
          MONGODB_CA_FILE_PATH="$2"
          shift
          ;;
      --mongodb-crl-file-path)
          MONGODB_CRL_FILE_PATH="$2"
          shift
          ;;
      --replica-set-name)
          REPLICA_SET_NAME="$2"
          shift
          ;;
      --mongodb-fqdn)
          MONGODB_FQDN="$2"
          shift
          ;;
      --mongodb-ip)
          MONGODB_IP="$2"
          shift
          ;;
      --storage-engine-cache-size)
          STORAGE_ENGINE_CACHE_SIZE="$2"
          shift
          ;;
      *)
          echo "Unknown option: $1"
          exit 1
          ;;
  esac
  shift
done

# sanity checks
if [[ -z "${REPLICA_SET_NAME:?REPLICA_SET_NAME not specified. Exiting!}" || \
    -z "${MONGODB_PORT:?MONGODB_PORT not specified. Exiting!}" || \
    -z "${MONGODB_FQDN:?MONGODB_FQDN not specified. Exiting!}" || \
    -z "${MONGODB_IP:?MONGODB_IP not specified. Exiting!}" || \
    -z "${MONGODB_KEY_FILE_PATH:?MONGODB_KEY_FILE_PATH not specified. Exiting!}" || \
    -z "${MONGODB_CA_FILE_PATH:?MONGODB_CA_FILE_PATH not specified. Exiting!}" || \
<<<<<<< HEAD
    -z "${MONGODB_CRL_FILE_PATH:?MONGODB_CRL_FILE_PATH not specified. Exiting!}" || \
    -z ${STORAGE_ENGINE_CACHE_SIZE:=''} ]] ; then
=======
    -z "${MONGODB_CRL_FILE_PATH:?MONGODB_CRL_FILE_PATH not specified. Exiting!}" ]] ; then
  # Not handling the STORAGE_ENGINE_CACHE_SIZE because
  # it is optional. If not specified the default cache
  # size is: max((50% RAM - 1GB), 256MB)
  echo "Missing required enviroment variable(s)."
>>>>>>> 5bfa8e29
  exit 1
else
  echo REPLICA_SET_NAME="$REPLICA_SET_NAME"
  echo MONGODB_PORT="$MONGODB_PORT"
  echo MONGODB_FQDN="$MONGODB_FQDN"
  echo MONGODB_IP="$MONGODB_IP"
  echo MONGODB_KEY_FILE_PATH="$MONGODB_KEY_FILE_PATH"
  echo MONGODB_CA_FILE_PATH="$MONGODB_CA_FILE_PATH"
  echo MONGODB_CRL_FILE_PATH="$MONGODB_CRL_FILE_PATH"
  echo STORAGE_ENGINE_CACHE_SIZE="$STORAGE_ENGINE_CACHE_SIZE"
fi

MONGODB_CONF_FILE_PATH=/etc/mongod.conf
HOSTS_FILE_PATH=/etc/hosts

# configure the mongod.conf file
sed -i "s|MONGODB_PORT|${MONGODB_PORT}|g" ${MONGODB_CONF_FILE_PATH}
sed -i "s|MONGODB_KEY_FILE_PATH|${MONGODB_KEY_FILE_PATH}|g" ${MONGODB_CONF_FILE_PATH}
sed -i "s|MONGODB_CA_FILE_PATH|${MONGODB_CA_FILE_PATH}|g" ${MONGODB_CONF_FILE_PATH}
sed -i "s|MONGODB_CRL_FILE_PATH|${MONGODB_CRL_FILE_PATH}|g" ${MONGODB_CONF_FILE_PATH}
sed -i "s|REPLICA_SET_NAME|${REPLICA_SET_NAME}|g" ${MONGODB_CONF_FILE_PATH}
if [ ! -z "$STORAGE_ENGINE_CACHE_SIZE" ]; then
  if [[ "$STORAGE_ENGINE_CACHE_SIZE" =~ ^[0-9]+(G|M|T)B$ ]]; then
    sed -i.bk "s|STORAGE_ENGINE_CACHE_SIZE|${STORAGE_ENGINE_CACHE_SIZE}|g" ${MONGODB_CONF_FILE_PATH}
  else
    echo "Invalid Value for storage engine cache size $STORAGE_ENGINE_CACHE_SIZE"
    exit 1
  fi
else
  sed -i.bk "/cache_size=/d" ${MONGODB_CONF_FILE_PATH}
fi

# add the hostname and ip to hosts file
echo "${MONGODB_IP} ${MONGODB_FQDN}" >> $HOSTS_FILE_PATH

# create the directory if it does not exist, where MongoDB can store the data
# and config files; this assumes that the data directory is mounted at
# /data/db/main and the config directory is mounted at /data/configdb
mkdir -p /data/db/main /data/configdb/main

# start mongod
echo "INFO: starting mongod..."

# TODO Uncomment the first exec command and use it instead of the second one
# after https://github.com/docker-library/mongo/issues/172 is resolved. Check
# for other bugs too.
#exec /entrypoint.sh mongod --config ${MONGODB_CONF_FILE_PATH}
exec /usr/bin/mongod --config ${MONGODB_CONF_FILE_PATH}<|MERGE_RESOLUTION|>--- conflicted
+++ resolved
@@ -5,7 +5,6 @@
 MONGODB_KEY_FILE_PATH=""
 MONGODB_CA_FILE_PATH=""
 MONGODB_CRL_FILE_PATH=""
-REPLICA_SET_NAME=""
 MONGODB_FQDN=""
 MONGODB_IP=""
 
@@ -26,10 +25,6 @@
           ;;
       --mongodb-crl-file-path)
           MONGODB_CRL_FILE_PATH="$2"
-          shift
-          ;;
-      --replica-set-name)
-          REPLICA_SET_NAME="$2"
           shift
           ;;
       --mongodb-fqdn)
@@ -53,25 +48,15 @@
 done
 
 # sanity checks
-if [[ -z "${REPLICA_SET_NAME:?REPLICA_SET_NAME not specified. Exiting!}" || \
-    -z "${MONGODB_PORT:?MONGODB_PORT not specified. Exiting!}" || \
+if [[ -z "${MONGODB_PORT:?MONGODB_PORT not specified. Exiting!}" || \
     -z "${MONGODB_FQDN:?MONGODB_FQDN not specified. Exiting!}" || \
     -z "${MONGODB_IP:?MONGODB_IP not specified. Exiting!}" || \
     -z "${MONGODB_KEY_FILE_PATH:?MONGODB_KEY_FILE_PATH not specified. Exiting!}" || \
     -z "${MONGODB_CA_FILE_PATH:?MONGODB_CA_FILE_PATH not specified. Exiting!}" || \
-<<<<<<< HEAD
     -z "${MONGODB_CRL_FILE_PATH:?MONGODB_CRL_FILE_PATH not specified. Exiting!}" || \
-    -z ${STORAGE_ENGINE_CACHE_SIZE:=''} ]] ; then
-=======
-    -z "${MONGODB_CRL_FILE_PATH:?MONGODB_CRL_FILE_PATH not specified. Exiting!}" ]] ; then
-  # Not handling the STORAGE_ENGINE_CACHE_SIZE because
-  # it is optional. If not specified the default cache
-  # size is: max((50% RAM - 1GB), 256MB)
-  echo "Missing required enviroment variable(s)."
->>>>>>> 5bfa8e29
+    -z "${STORAGE_ENGINE_CACHE_SIZE:=''}" ]] ; then
   exit 1
 else
-  echo REPLICA_SET_NAME="$REPLICA_SET_NAME"
   echo MONGODB_PORT="$MONGODB_PORT"
   echo MONGODB_FQDN="$MONGODB_FQDN"
   echo MONGODB_IP="$MONGODB_IP"
@@ -89,7 +74,6 @@
 sed -i "s|MONGODB_KEY_FILE_PATH|${MONGODB_KEY_FILE_PATH}|g" ${MONGODB_CONF_FILE_PATH}
 sed -i "s|MONGODB_CA_FILE_PATH|${MONGODB_CA_FILE_PATH}|g" ${MONGODB_CONF_FILE_PATH}
 sed -i "s|MONGODB_CRL_FILE_PATH|${MONGODB_CRL_FILE_PATH}|g" ${MONGODB_CONF_FILE_PATH}
-sed -i "s|REPLICA_SET_NAME|${REPLICA_SET_NAME}|g" ${MONGODB_CONF_FILE_PATH}
 if [ ! -z "$STORAGE_ENGINE_CACHE_SIZE" ]; then
   if [[ "$STORAGE_ENGINE_CACHE_SIZE" =~ ^[0-9]+(G|M|T)B$ ]]; then
     sed -i.bk "s|STORAGE_ENGINE_CACHE_SIZE|${STORAGE_ENGINE_CACHE_SIZE}|g" ${MONGODB_CONF_FILE_PATH}
