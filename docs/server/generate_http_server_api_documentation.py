--- conflicted
+++ resolved
@@ -5,12 +5,7 @@
 import os.path
 
 from bigchaindb.common.transaction import Transaction, Input, TransactionLink
-<<<<<<< HEAD
 from bigchaindb.tendermint import BigchainDB
-from bigchaindb.models import Block
-=======
-from bigchaindb.core import Bigchain
->>>>>>> af996650
 from bigchaindb.tendermint import lib
 from bigchaindb.web import server
 
