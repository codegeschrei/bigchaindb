--- conflicted
+++ resolved
@@ -137,9 +137,8 @@
         return election.id
     else:
         raise OperationError('Failed to commit election')
-<<<<<<< HEAD
-
-
+
+        
 def run_upsert_validator_show(args, bigchain):
 
     election = bigchain.get_transaction(args.election_id)
@@ -151,8 +150,6 @@
     node_id = new_validator['node_id']
 
     return public_key, power, node_id
-=======
->>>>>>> 3092beb9
 
 
 def _run_init():
@@ -268,7 +265,6 @@
                                      type=int,
                                      help='The proposed power for the validator. '
                                           'Setting to 0 will remove the validator.')
-<<<<<<< HEAD
 
     new_election_parser.add_argument('node_id',
                                      help='The node_id of the validator.')
@@ -282,15 +278,6 @@
 
     show_election_parser.add_argument('election_id',
                                       help='The transaction id of the election you wish to query.')
-=======
-
-    new_election_parser.add_argument('node_id',
-                                     help='The node_id of the validator.')
-
-    new_election_parser.add_argument('--private-key',
-                                     dest='sk',
-                                     help='Path to the private key of the election initiator.')
->>>>>>> 3092beb9
 
     # parsers for showing/exporting config values
     subparsers.add_parser('show-config',
