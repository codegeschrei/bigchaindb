"""Implementation of the `bigchaindb` command,
the command-line interface (CLI) for BigchainDB Server.
"""

import os
import logging
import argparse
import copy
import json
import sys

from bigchaindb.common.exceptions import (DatabaseAlreadyExists,
                                          DatabaseDoesNotExist,
                                          MultipleValidatorOperationError)
import bigchaindb
from bigchaindb import backend
from bigchaindb.backend import schema
from bigchaindb.backend import query
from bigchaindb.backend.query import VALIDATOR_UPDATE_ID, PRE_COMMIT_ID
from bigchaindb.commands import utils
from bigchaindb.commands.utils import (configure_bigchaindb,
                                       input_on_stderr)
from bigchaindb.log import setup_logging
from bigchaindb.tendermint.utils import public_key_from_base64

logging.basicConfig(level=logging.INFO)
logger = logging.getLogger(__name__)


# Note about printing:
#   We try to print to stdout for results of a command that may be useful to
#   someone (or another program). Strictly informational text, or errors,
#   should be printed to stderr.


@configure_bigchaindb
def run_show_config(args):
    """Show the current configuration"""
    # TODO Proposal: remove the "hidden" configuration. Only show config. If
    # the system needs to be configured, then display information on how to
    # configure the system.
    config = copy.deepcopy(bigchaindb.config)
    del config['CONFIGURED']
    print(json.dumps(config, indent=4, sort_keys=True))


@configure_bigchaindb
def run_configure(args):
    """Run a script to configure the current node."""
    config_path = args.config or bigchaindb.config_utils.CONFIG_DEFAULT_PATH

    config_file_exists = False
    # if the config path is `-` then it's stdout
    if config_path != '-':
        config_file_exists = os.path.exists(config_path)

    if config_file_exists and not args.yes:
        want = input_on_stderr('Config file `{}` exists, do you want to '
                               'override it? (cannot be undone) [y/N]: '.format(config_path))
        if want != 'y':
            return

    conf = copy.deepcopy(bigchaindb.config)

    # select the correct config defaults based on the backend
    print('Generating default configuration for backend {}'
          .format(args.backend), file=sys.stderr)
    database_keys = bigchaindb._database_keys_map[args.backend]
    conf['database'] = bigchaindb._database_map[args.backend]

    if not args.yes:
        for key in ('bind', ):
            val = conf['server'][key]
            conf['server'][key] = input_on_stderr('API Server {}? (default `{}`): '.format(key, val), val)

        for key in ('scheme', 'host', 'port'):
            val = conf['wsserver'][key]
            conf['wsserver'][key] = input_on_stderr('WebSocket Server {}? (default `{}`): '.format(key, val), val)

        for key in database_keys:
            val = conf['database'][key]
            conf['database'][key] = input_on_stderr('Database {}? (default `{}`): '.format(key, val), val)

        for key in ('host', 'port'):
            val = conf['tendermint'][key]
            conf['tendermint'][key] = input_on_stderr('Tendermint {}? (default `{}`)'.format(key, val), val)

    if config_path != '-':
        bigchaindb.config_utils.write_config(conf, config_path)
    else:
        print(json.dumps(conf, indent=4, sort_keys=True))
    print('Configuration written to {}'.format(config_path), file=sys.stderr)
    print('Ready to go!', file=sys.stderr)


@configure_bigchaindb
def run_upsert_validator(args):
    """Store validators which should be synced with Tendermint"""

<<<<<<< HEAD
    b = bigchaindb.tendermint.BigchainDB()
=======
    b = bigchaindb.tendermint.lib.BigchainDB()
>>>>>>> 744ab3d5
    public_key = public_key_from_base64(args.public_key)
    validator = {'pub_key': {'type': 'ed25519',
                             'data': public_key},
                 'power': args.power}
    validator_update = {'validator': validator,
                        'update_id': VALIDATOR_UPDATE_ID}
    try:
        query.store_validator_update(b.connection, validator_update)
    except MultipleValidatorOperationError:
        logger.error('A validator update is pending to be applied. '
                     'Please re-try after the current update has '
                     'been processed.')


def _run_init():
<<<<<<< HEAD
    bdb = bigchaindb.tendermint.BigchainDB()
=======
    bdb = bigchaindb.tendermint.lib.BigchainDB()
>>>>>>> 744ab3d5

    schema.init_database(connection=bdb.connection)


@configure_bigchaindb
def run_init(args):
    """Initialize the database"""
    # TODO Provide mechanism to:
    # 1. prompt the user to inquire whether they wish to drop the db
    # 2. force the init, (e.g., via -f flag)
    try:
        _run_init()
    except DatabaseAlreadyExists:
        print('The database already exists.', file=sys.stderr)
        print('If you wish to re-initialize it, first drop it.', file=sys.stderr)


@configure_bigchaindb
def run_drop(args):
    """Drop the database"""
    dbname = bigchaindb.config['database']['name']

    if not args.yes:
        response = input_on_stderr('Do you want to drop `{}` database? [y/n]: '.format(dbname))
        if response != 'y':
            return

    conn = backend.connect()
    dbname = bigchaindb.config['database']['name']
    try:
        schema.drop_database(conn, dbname)
    except DatabaseDoesNotExist:
        print("Cannot drop '{name}'. The database does not exist.".format(name=dbname), file=sys.stderr)


def run_recover(b):
    pre_commit = query.get_pre_commit_state(b.connection, PRE_COMMIT_ID)

    # Initially the pre-commit collection would be empty
    if pre_commit:
        latest_block = query.get_latest_block(b.connection)

        # NOTE: the pre-commit state can only be ahead of the commited state
        # by 1 block
        if latest_block and (latest_block['height'] < pre_commit['height']):
            query.delete_transactions(b.connection, pre_commit['transactions'])


@configure_bigchaindb
def run_start(args):
    """Start the processes to run the node"""

    # Configure Logging
    setup_logging()

    logger.info('BigchainDB Version %s', bigchaindb.__version__)
    run_recover(bigchaindb.tendermint.lib.BigchainDB())

    try:
        if not args.skip_initialize_database:
            logger.info('Initializing database')
            _run_init()
    except DatabaseAlreadyExists:
        pass

    logger.info('Starting BigchainDB main process.')
    from bigchaindb.tendermint.commands import start
    start()


def create_parser():
    parser = argparse.ArgumentParser(
        description='Control your BigchainDB node.',
        parents=[utils.base_parser])

    # all the commands are contained in the subparsers object,
    # the command selected by the user will be stored in `args.command`
    # that is used by the `main` function to select which other
    # function to call.
    subparsers = parser.add_subparsers(title='Commands',
                                       dest='command')

    # parser for writing a config file
    config_parser = subparsers.add_parser('configure',
                                          help='Prepare the config file.')

    config_parser.add_argument('backend',
                               choices=['localmongodb'],
                               default='localmongodb',
                               const='localmongodb',
                               nargs='?',
                               help='The backend to use. It can only be '
                               '"localmongodb", currently.')

    validator_parser = subparsers.add_parser('upsert-validator',
                                             help='Add/update/delete a validator')

    validator_parser.add_argument('public_key',
                                  help='Public key of the validator.')

    validator_parser.add_argument('power',
                                  type=int,
                                  help='Voting power of the validator. '
                                  'Setting it to 0 will delete the validator.')

    # parsers for showing/exporting config values
    subparsers.add_parser('show-config',
                          help='Show the current configuration')

    # parser for database-level commands
    subparsers.add_parser('init',
                          help='Init the database')

    subparsers.add_parser('drop',
                          help='Drop the database')

    # parser for starting BigchainDB
    start_parser = subparsers.add_parser('start',
                                         help='Start BigchainDB')

    start_parser.add_argument('--no-init',
                              dest='skip_initialize_database',
                              default=False,
                              action='store_true',
                              help='Skip database initialization')

    return parser


def main():
    utils.start(create_parser(), sys.argv[1:], globals())<|MERGE_RESOLUTION|>--- conflicted
+++ resolved
@@ -97,11 +97,7 @@
 def run_upsert_validator(args):
     """Store validators which should be synced with Tendermint"""
 
-<<<<<<< HEAD
     b = bigchaindb.tendermint.BigchainDB()
-=======
-    b = bigchaindb.tendermint.lib.BigchainDB()
->>>>>>> 744ab3d5
     public_key = public_key_from_base64(args.public_key)
     validator = {'pub_key': {'type': 'ed25519',
                              'data': public_key},
@@ -117,11 +113,7 @@
 
 
 def _run_init():
-<<<<<<< HEAD
     bdb = bigchaindb.tendermint.BigchainDB()
-=======
-    bdb = bigchaindb.tendermint.lib.BigchainDB()
->>>>>>> 744ab3d5
 
     schema.init_database(connection=bdb.connection)
 
