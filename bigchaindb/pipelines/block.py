"""This module takes care of all the logic related to block creation.

The logic is encapsulated in the ``Block`` class, while the sequence
of actions to do on transactions is specified in the ``create_pipeline``
function.
"""

import logging

import rethinkdb as r
from multipipes import Pipeline, Node

from bigchaindb.pipelines.utils import ChangeFeed
from bigchaindb import Bigchain


logger = logging.getLogger(__name__)


class Block:
    """This class encapsulates the logic to create blocks.

    Note:
        Methods of this class will be executed in different processes.
    """

    def __init__(self):
        """Initialize the Block creator"""
        self.bigchain = Bigchain()
        self.txs = []

    def filter_tx(self, tx):
        """Filter a transaction.

        Args:
            tx (dict): the transaction to process.

        Returns:
            The transaction if assigned to the current node,
            ``None`` otherwise.
        """

        if tx['assignee'] == self.bigchain.me:
            tx.pop('assignee')
            tx.pop('assignment_timestamp')
            return tx

<<<<<<< HEAD
    def delete_tx(self, tx):
        """Delete a transaction.

        Args:
            tx (dict): the transaction to delete.

        Returns:
            The transaction.
        """
        self.bigchain.connection.run(
                r.table('backlog')
                .get(tx['id'])
                .delete(durability='hard'))

        return tx

=======
>>>>>>> 404f3a1c
    def validate_tx(self, tx):
        """Validate a transaction.

        Also checks if the transaction already exists in the blockchain. If it
        does, or it's invalid, it's deleted from the backlog immediately.

        Args:
            tx (dict): the transaction to validate.

        Returns:
            The transaction if valid, ``None`` otherwise.
        """
        if self.bigchain.transaction_exists(tx['id']):
            # if the transaction already exists, we must check whether
            # it's in a valid or undecided block
            tx, status = self.bigchain.get_transaction(tx['id'],
                                                       include_status=True)
            if status == self.bigchain.TX_VALID \
               or status == self.bigchain.TX_UNDECIDED:
                # if the tx is already in a valid or undecided block,
                # then it no longer should be in the backlog, or added
                # to a new block. We can delete and drop it.
                r.table('backlog').get(tx['id']) \
                        .delete(durability='hard') \
                        .run(self.bigchain.conn)
                return None

        tx_validated = self.bigchain.is_valid_transaction(tx)
        if tx_validated:
            return tx
        else:
            # if the transaction is not valid, remove it from the
            # backlog
            r.table('backlog').get(tx['id']) \
                    .delete(durability='hard') \
                    .run(self.bigchain.conn)
            return None 

    def create(self, tx, timeout=False):
        """Create a block.

        This method accumulates transactions to put in a block and outputs
        a block when one of the following conditions is true:
        - the size limit of the block has been reached, or
        - a timeout happened.

        Args:
            tx (dict): the transaction to validate, might be None if
                a timeout happens.
            timeout (bool): ``True`` if a timeout happened
                (Default: ``False``).

        Returns:
            The block, if a block is ready, or ``None``.
        """
        if tx:
            self.txs.append(tx)
        if len(self.txs) == 1000 or (timeout and self.txs):
            block = self.bigchain.create_block(self.txs)
            self.txs = []
            return block

    def write(self, block):
        """Write the block to the Database.

        Args:
            block (dict): the block of transactions to write to the database.

        Returns:
            The block.
        """
        logger.info('Write new block %s with %s transactions',
                    block['id'],
                    len(block['block']['transactions']))
        self.bigchain.write_block(block)
        return block

    def delete_tx(self, block):
        """Delete transactions.

        Args:
            block (dict): the block containg the transactions to delete.

        Returns:
            The block.
        """
        r.table('backlog')\
         .get_all(*[tx['id'] for tx in block['block']['transactions']])\
         .delete(durability='hard')\
         .run(self.bigchain.conn)

        return block


def initial():
    """Return old transactions from the backlog."""

    b = Bigchain()

    rs = b.connection.run(
            r.table('backlog')
            .between(
                [b.me, r.minval],
                [b.me, r.maxval],
                index='assignee__transaction_timestamp')
            .order_by(index=r.asc('assignee__transaction_timestamp')))

    return rs


def get_changefeed():
    """Create and return the changefeed for the backlog."""

    return ChangeFeed('backlog', ChangeFeed.INSERT | ChangeFeed.UPDATE,
                      prefeed=initial())


def create_pipeline():
    """Create and return the pipeline of operations to be distributed
    on different processes."""

    block = Block()

    block_pipeline = Pipeline([
        Node(block.filter_tx),
        Node(block.validate_tx, fraction_of_cores=1),
        Node(block.create, timeout=1),
        Node(block.write),
        Node(block.delete_tx),
    ])

    return block_pipeline


def start():
    """Create, start, and return the block pipeline."""

    pipeline = create_pipeline()
    pipeline.setup(indata=get_changefeed())
    pipeline.start()
    return pipeline
<|MERGE_RESOLUTION|>--- conflicted
+++ resolved
@@ -45,25 +45,6 @@
             tx.pop('assignment_timestamp')
             return tx
 
-<<<<<<< HEAD
-    def delete_tx(self, tx):
-        """Delete a transaction.
-
-        Args:
-            tx (dict): the transaction to delete.
-
-        Returns:
-            The transaction.
-        """
-        self.bigchain.connection.run(
-                r.table('backlog')
-                .get(tx['id'])
-                .delete(durability='hard'))
-
-        return tx
-
-=======
->>>>>>> 404f3a1c
     def validate_tx(self, tx):
         """Validate a transaction.
 
@@ -100,7 +81,7 @@
             r.table('backlog').get(tx['id']) \
                     .delete(durability='hard') \
                     .run(self.bigchain.conn)
-            return None 
+            return None
 
     def create(self, tx, timeout=False):
         """Create a block.
