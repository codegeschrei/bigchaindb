--- conflicted
+++ resolved
@@ -3,11 +3,8 @@
                                           DoubleSpend, InputDoesNotExist,
                                           TransactionNotInValidBlock,
                                           AssetIdMismatch, AmountError,
-<<<<<<< HEAD
-                                          SybilError, ValidationError)
-=======
+                                          SybilError, ValidationError,
                                           DuplicateTransaction)
->>>>>>> a110d54d
 from bigchaindb.common.transaction import Transaction
 from bigchaindb.common.utils import gen_timestamp, serialize
 from bigchaindb.common.schema import validate_transaction_schema
@@ -235,21 +232,7 @@
             bigchain (Bigchain): an instantiated bigchaindb.Bigchain object.
 
         Raises:
-<<<<<<< HEAD
             ValidationError: If an invalid transaction is found
-=======
-            OperationError: if the transaction operation is not supported
-            TransactionDoesNotExist: if the input of the transaction is not
-                                     found
-            TransactionNotInValidBlock: if the input of the transaction is not
-                                        in a valid block
-            TransactionOwnerError: if the new transaction is using an input it
-                                   doesn't own
-            DoubleSpend: if the transaction is a double spend
-            InvalidHash: if the hash of the transaction is wrong
-            InvalidSignature: if the signature of the transaction is wrong
-            DuplicateTransaction: If the block contains a duplicated TX
->>>>>>> a110d54d
         """
         txids = [tx.id for tx in self.transactions]
         if len(txids) != len(set(txids)):
