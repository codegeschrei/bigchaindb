from bigchaindb.common.exceptions import (InvalidSignature, DoubleSpend,
                                          InputDoesNotExist,
                                          TransactionNotInValidBlock,
                                          AssetIdMismatch, AmountError,
                                          DuplicateTransaction)
from bigchaindb.common.transaction import Transaction
from bigchaindb.common.utils import (validate_txn_obj, validate_key)
from bigchaindb.common.schema import validate_transaction_schema
from bigchaindb.backend.schema import validate_language_key


class Transaction(Transaction):
    def validate(self, bigchain, current_transactions=[]):
        """Validate transaction spend

        Args:
            bigchain (BigchainDB): an instantiated bigchaindb.tendermint.BigchainDB object.

        Returns:
            The transaction (Transaction) if the transaction is valid else it
            raises an exception describing the reason why the transaction is
            invalid.

        Raises:
            ValidationError: If the transaction is invalid
        """
        input_conditions = []

        if self.operation == Transaction.CREATE:
            duplicates = any(txn for txn in current_transactions if txn.id == self.id)
            if bigchain.get_transaction(self.to_dict()['id']) or duplicates:
                raise DuplicateTransaction('transaction `{}` already exists'
                                           .format(self.id))
        elif self.operation == Transaction.TRANSFER:
            # store the inputs so that we can check if the asset ids match
            input_txs = []
            for input_ in self.inputs:
                input_txid = input_.fulfills.txid
                input_tx, status = bigchain.\
                    get_transaction(input_txid, include_status=True)

                if input_tx is None:
                    for ctxn in current_transactions:
                        # assume that the status as valid for previously validated
                        # transactions in current round
                        if ctxn.id == input_txid:
                            input_tx = ctxn
                            status = bigchain.TX_VALID

                if input_tx is None:
                    raise InputDoesNotExist("input `{}` doesn't exist"
                                            .format(input_txid))

                if status != bigchain.TX_VALID:
                    raise TransactionNotInValidBlock(
                        'input `{}` does not exist in a valid block'.format(
                            input_txid))

                spent = bigchain.get_spent(input_txid, input_.fulfills.output,
                                           current_transactions)
                if spent and spent.id != self.id:
                    raise DoubleSpend('input `{}` was already spent'
                                      .format(input_txid))

                output = input_tx.outputs[input_.fulfills.output]
                input_conditions.append(output)
                input_txs.append(input_tx)

            # Validate that all inputs are distinct
            links = [i.fulfills.to_uri() for i in self.inputs]
            if len(links) != len(set(links)):
                raise DoubleSpend('tx "{}" spends inputs twice'.format(self.id))

            # validate asset id
            asset_id = Transaction.get_asset_id(input_txs)
            if asset_id != self.asset['id']:
                raise AssetIdMismatch(('The asset id of the input does not'
                                       ' match the asset id of the'
                                       ' transaction'))

            input_amount = sum([input_condition.amount for input_condition in input_conditions])
            output_amount = sum([output_condition.amount for output_condition in self.outputs])

            if output_amount != input_amount:
                raise AmountError(('The amount used in the inputs `{}`'
                                   ' needs to be same as the amount used'
                                   ' in the outputs `{}`')
                                  .format(input_amount, output_amount))

        if not self.inputs_valid(input_conditions):
            raise InvalidSignature('Transaction signature is invalid.')

        return self

    @classmethod
    def from_dict(cls, tx_body):
        super().validate_id(tx_body)
        validate_transaction_schema(tx_body)
        validate_txn_obj('asset', tx_body['asset'], 'data', validate_key)
        validate_txn_obj('metadata', tx_body, 'metadata', validate_key)
        validate_language_key(tx_body['asset'], 'data')
        return super().from_dict(tx_body)

    @classmethod
    def from_db(cls, bigchain, tx_dict_list):
        """Helper method that reconstructs a transaction dict that was returned
        from the database. It checks what asset_id to retrieve, retrieves the
        asset from the asset table and reconstructs the transaction.

        Args:
            bigchain (:class:`~bigchaindb.tendermint.BigchainDB`): An instance
                of BigchainDB used to perform database queries.
            tx_dict_list (:list:`dict` or :obj:`dict`): The transaction dict or
                list of transaction dict as returned from the database.

        Returns:
            :class:`~Transaction`

        """
        return_list = True
        if isinstance(tx_dict_list, dict):
            tx_dict_list = [tx_dict_list]
            return_list = False

        tx_map = {}
        tx_ids = []
        for tx in tx_dict_list:
            tx.update({'metadata': None})
            tx_map[tx['id']] = tx
            if tx['operation'] == Transaction.CREATE:
                tx_ids.append(tx['id'])

        assets = list(bigchain.get_assets(tx_ids))
        for asset in assets:
            tx = tx_map[asset['id']]
            del asset['id']
            tx.update({'asset': asset})

        tx_ids = list(tx_map.keys())
        metadata_list = list(bigchain.get_metadata(tx_ids))
        for metadata in metadata_list:
            tx = tx_map[metadata['id']]
            tx.update({'metadata': metadata.get('metadata')})

        if return_list:
            tx_list = []
            for tx_id, tx in tx_map.items():
                tx_list.append(cls.from_dict(tx))
            return tx_list
        else:
            tx = list(tx_map.values())[0]
            return cls.from_dict(tx)


<<<<<<< HEAD
# TODO: Remove node_pubkey as part of cleanup II
class Block(object):
    """Bundle a list of Transactions in a Block.

    Attributes:
        transaction (:obj:`list` of :class:`~.Transaction`):
            Transactions to be included in the Block.
        node_pubkey (str): The public key of the node creating the
            Block.
        timestamp (str): The Unix time a Block was created.
        signature (str): A cryptographic signature ensuring the
            integrity and validity of the creator of a Block.
    """

    def __init__(self, transactions=None, node_pubkey=None, timestamp=None,
                 signature=None):
        """The Block model is mainly used for (de)serialization and integrity
        checking.

        Args:
            transaction (:obj:`list` of :class:`~.Transaction`):
                Transactions to be included in the Block.
            node_pubkey (str): The public key of the node creating the
                Block.
            timestamp (str): The Unix time a Block was created.
            signature (str): A cryptographic signature ensuring the
                integrity and validity of the creator of a Block.
        """
        if transactions is not None and not isinstance(transactions, list):
            raise TypeError('`transactions` must be a list instance or None')
        else:
            self.transactions = transactions or []

        if timestamp is not None:
            self.timestamp = timestamp
        else:
            self.timestamp = gen_timestamp()

        self.node_pubkey = node_pubkey
        self.signature = signature

    def __eq__(self, other):
        try:
            other = other.to_dict()
        except AttributeError:
            return False
        return self.to_dict() == other

    def validate(self, bigchain):
        """Validate the Block.

        Args:
            bigchain (:class:`~bigchaindb.tendermint.BigchainDB`): An
                instantiated BigchainDB object.

        Note:
            The hash of the block (`id`) is validated on the `self.from_dict`
            method. This is because the `from_dict` is the only method in
            which we have the original json payload. The `id` provided by
            this class is a mutable property that is generated on the fly.

        Returns:
            :class:`~.Block`: If valid, return a `Block` object. Else an
            appropriate exception describing the reason of invalidity is
            raised.

        Raises:
            ValidationError: If the block or any transaction in the block does
                             not validate
        """

        self._validate_block(bigchain)
        self._validate_block_transactions(bigchain)

        return self

    def _validate_block(self, bigchain):
        """Validate the Block without validating the transactions.

        Args:
            bigchain (:class:`~bigchaindb.tendermint.BigchainDB`): An
                instantiated BigchainDB object.

        Raises:
            ValidationError: If there is a problem with the block
        """
        # Check that the signature is valid
        if not self.is_signature_valid():
            raise InvalidSignature('Invalid block signature')

        # Check that the block contains no duplicated transactions
        txids = [tx.id for tx in self.transactions]
        if len(txids) != len(set(txids)):
            raise DuplicateTransaction('Block has duplicate transaction')

    def _validate_block_transactions(self, bigchain):
        """Validate Block transactions.

        Args:
            bigchain (Bigchain): an instantiated bigchaindb.Bigchain object.

        Raises:
            ValidationError: If an invalid transaction is found
        """
        for tx in self.transactions:
            # If a transaction is not valid, `validate_transactions` will
            # throw an an exception and block validation will be canceled.
            bigchain.validate_transaction(tx)

    def sign(self, private_key):
        """Create a signature for the Block and overwrite `self.signature`.

        Args:
            private_key (str): A private key corresponding to
                `self.node_pubkey`.

        Returns:
            :class:`~.Block`
        """
        block_body = self.to_dict()
        block_serialized = serialize(block_body['block'])
        private_key = PrivateKey(private_key)
        self.signature = private_key.sign(block_serialized.encode()).decode()
        return self

    def is_signature_valid(self):
        """Check the validity of a Block's signature.

        Returns:
            bool: Stating the validity of the Block's signature.
        """
        block = self.to_dict()['block']
        # cc only accepts bytestring messages
        block_serialized = serialize(block).encode()
        public_key = PublicKey(block['node_pubkey'])
        try:
            # NOTE: CC throws a `ValueError` on some wrong signatures
            #       https://github.com/bigchaindb/cryptoconditions/issues/27
            return public_key.verify(block_serialized, self.signature)
        except (ValueError, AttributeError):
            return False

    @classmethod
    def from_dict(cls, block_body, tx_construct=Transaction.from_dict):
        """Transform a Python dictionary to a Block object.

        Args:
            block_body (dict): A block dictionary to be transformed.
            tx_construct (functions): Function to instantiate Transaction instance

        Returns:
            :class:`~Block`

        Raises:
            InvalidHash: If the block's id is not corresponding to its
                data.
        """
        # Validate block id
        block = block_body['block']
        block_serialized = serialize(block)
        block_id = hash_data(block_serialized)

        if block_id != block_body['id']:
            raise InvalidHash()

        transactions = [tx_construct(tx) for tx in block['transactions']]

        signature = block_body.get('signature')

        return cls(transactions, block['node_pubkey'],
                   block['timestamp'], signature)

    @property
    def id(self):
        return self.to_dict()['id']

    def to_dict(self):
        """Transform the Block to a Python dictionary.

        Returns:
            dict: The Block as a dict.

        Raises:
            ValueError: If the Block doesn't contain any transactions.
        """
        if len(self.transactions) == 0:
            raise ValueError('Empty block creation is not allowed')

        block = {
            'timestamp': self.timestamp,
            'transactions': [tx.to_dict() for tx in self.transactions],
            'node_pubkey': self.node_pubkey,
        }
        block_serialized = serialize(block)
        block_id = hash_data(block_serialized)

        return {
            'id': block_id,
            'block': block,
            'signature': self.signature,
        }

    @classmethod
    def from_db(cls, bigchain, block_dict, from_dict_kwargs=None):
        """Helper method that reconstructs a block_dict that was returned from
        the database. It checks what asset_ids to retrieve, retrieves the
        assets from the assets table and reconstructs the block.

        Args:
            bigchain (:class:`~bigchaindb.tendermint.BigchainDB`): An instance of
                BigchainDB used to perform database queries.
            block_dict(:obj:`dict`): The block dict as returned from the
                database.
            from_dict_kwargs (:obj:`dict`): additional kwargs to pass to from_dict

        Returns:
            :class:`~Block`

        """
        asset_ids = cls.get_asset_ids(block_dict)
        assets = bigchain.get_assets(asset_ids)
        txn_ids = cls.get_txn_ids(block_dict)
        metadata = bigchain.get_metadata(txn_ids)
        # reconstruct block
        block_dict = cls.couple_assets(block_dict, assets)
        block_dict = cls.couple_metadata(block_dict, metadata)
        kwargs = from_dict_kwargs or {}
        return cls.from_dict(block_dict, **kwargs)

    def decouple_assets(self, block_dict=None):
        """Extracts the assets from the ``CREATE`` transactions in the block.

        Returns:
            tuple: (assets, block) with the assets being a list of dicts and
            the block being the dict of the block with no assets in the CREATE
            transactions.
        """
        if block_dict is None:
            block_dict = deepcopy(self.to_dict())

        assets = []
        for transaction in block_dict['block']['transactions']:
            if transaction['operation'] == Transaction.CREATE:
                asset = transaction.pop('asset')
                asset.update({'id': transaction['id']})
                assets.append(asset)

        return (assets, block_dict)

    def decouple_metadata(self, block_dict=None):
        """Extracts the metadata from transactions in the block.

        Returns:
            tuple: (metadatas, block) with the metadatas being a list of dict/null and
            the block being the dict of the block with no metadata in any transaction.
        """
        if block_dict is None:
            block_dict = deepcopy(self.to_dict())

        metadatas = []
        for transaction in block_dict['block']['transactions']:
            metadata = transaction.pop('metadata')
            if metadata:
                metadata_new = {'id': transaction['id'],
                                'metadata': metadata}
                metadatas.append(metadata_new)

        return (metadatas, block_dict)

    @staticmethod
    def couple_assets(block_dict, assets):
        """Given a block_dict with no assets (as returned from a database call)
        and a list of assets, reconstruct the original block by putting the
        assets back into the ``CREATE`` transactions in the block.

        Args:
            block_dict (:obj:`dict`): The block dict as returned from a
                database call.
            assets (:obj:`list` of :obj:`dict`): A list of assets returned from
                a database call.

        Returns:
            dict: The dict of the reconstructed block.
        """
        # create a dict with {'<txid>': asset}
        assets = {asset.pop('id'): asset for asset in assets}
        # add the assets to the block transactions
        for transaction in block_dict['block']['transactions']:
            if transaction['operation'] == Transaction.CREATE:
                transaction.update({'asset': assets.get(transaction['id'])})
        return block_dict

    @staticmethod
    def couple_metadata(block_dict, metadatal):
        """Given a block_dict with no metadata (as returned from a database call)
        and a list of metadata, reconstruct the original block by putting the
        metadata of each transaction back into its original transaction.

        NOTE: Till a transaction gets accepted the `metadata` of the transaction
        is not moved outside of the transaction. So, if a transaction is found to
        have metadata then it should not be overridden.

        Args:
            block_dict (:obj:`dict`): The block dict as returned from a
                database call.
            metadata (:obj:`list` of :obj:`dict`): A list of metadata returned from
                a database call.

        Returns:
            dict: The dict of the reconstructed block.
        """
        # create a dict with {'<txid>': metadata}
        metadatal = {m.pop('id'): m.pop('metadata') for m in metadatal}
        # add the metadata to their corresponding transactions
        for transaction in block_dict['block']['transactions']:
            metadata = metadatal.get(transaction['id'], None)
            transaction.update({'metadata': metadata})
        return block_dict

    @staticmethod
    def get_asset_ids(block_dict):
        """Given a block_dict return all the asset_ids for that block (the txid
        of CREATE transactions). Useful to know which assets to retrieve
        from the database to reconstruct the block.

        Args:
            block_dict (:obj:`dict`): The block dict as returned from a
                database call.

        Returns:
            list: The list of asset_ids in the block.

        """
        asset_ids = []
        for transaction in block_dict['block']['transactions']:
            if transaction['operation'] == Transaction.CREATE:
                asset_ids.append(transaction['id'])

        return asset_ids

    @staticmethod
    def get_txn_ids(block_dict):
        """Given a block_dict return all the transaction ids.

        Args:
            block_dict (:obj:`dict`): The block dict as returned from a
                database call.

        Returns:
            list: The list of txn_ids in the block.

        """
        txn_ids = []
        for transaction in block_dict['block']['transactions']:
            txn_ids.append(transaction['id'])

        return txn_ids

    def to_str(self):
        return serialize(self.to_dict())


=======
>>>>>>> af996650
class FastTransaction:
    """A minimal wrapper around a transaction dictionary. This is useful for
    when validation is not required but a routine expects something that looks
    like a transaction, for example during block creation.

    Note: immutability could also be provided
    """

    def __init__(self, tx_dict):
        self.data = tx_dict

    @property
    def id(self):
        return self.data['id']

    def to_dict(self):
        return self.data<|MERGE_RESOLUTION|>--- conflicted
+++ resolved
@@ -152,371 +152,6 @@
             return cls.from_dict(tx)
 
 
-<<<<<<< HEAD
-# TODO: Remove node_pubkey as part of cleanup II
-class Block(object):
-    """Bundle a list of Transactions in a Block.
-
-    Attributes:
-        transaction (:obj:`list` of :class:`~.Transaction`):
-            Transactions to be included in the Block.
-        node_pubkey (str): The public key of the node creating the
-            Block.
-        timestamp (str): The Unix time a Block was created.
-        signature (str): A cryptographic signature ensuring the
-            integrity and validity of the creator of a Block.
-    """
-
-    def __init__(self, transactions=None, node_pubkey=None, timestamp=None,
-                 signature=None):
-        """The Block model is mainly used for (de)serialization and integrity
-        checking.
-
-        Args:
-            transaction (:obj:`list` of :class:`~.Transaction`):
-                Transactions to be included in the Block.
-            node_pubkey (str): The public key of the node creating the
-                Block.
-            timestamp (str): The Unix time a Block was created.
-            signature (str): A cryptographic signature ensuring the
-                integrity and validity of the creator of a Block.
-        """
-        if transactions is not None and not isinstance(transactions, list):
-            raise TypeError('`transactions` must be a list instance or None')
-        else:
-            self.transactions = transactions or []
-
-        if timestamp is not None:
-            self.timestamp = timestamp
-        else:
-            self.timestamp = gen_timestamp()
-
-        self.node_pubkey = node_pubkey
-        self.signature = signature
-
-    def __eq__(self, other):
-        try:
-            other = other.to_dict()
-        except AttributeError:
-            return False
-        return self.to_dict() == other
-
-    def validate(self, bigchain):
-        """Validate the Block.
-
-        Args:
-            bigchain (:class:`~bigchaindb.tendermint.BigchainDB`): An
-                instantiated BigchainDB object.
-
-        Note:
-            The hash of the block (`id`) is validated on the `self.from_dict`
-            method. This is because the `from_dict` is the only method in
-            which we have the original json payload. The `id` provided by
-            this class is a mutable property that is generated on the fly.
-
-        Returns:
-            :class:`~.Block`: If valid, return a `Block` object. Else an
-            appropriate exception describing the reason of invalidity is
-            raised.
-
-        Raises:
-            ValidationError: If the block or any transaction in the block does
-                             not validate
-        """
-
-        self._validate_block(bigchain)
-        self._validate_block_transactions(bigchain)
-
-        return self
-
-    def _validate_block(self, bigchain):
-        """Validate the Block without validating the transactions.
-
-        Args:
-            bigchain (:class:`~bigchaindb.tendermint.BigchainDB`): An
-                instantiated BigchainDB object.
-
-        Raises:
-            ValidationError: If there is a problem with the block
-        """
-        # Check that the signature is valid
-        if not self.is_signature_valid():
-            raise InvalidSignature('Invalid block signature')
-
-        # Check that the block contains no duplicated transactions
-        txids = [tx.id for tx in self.transactions]
-        if len(txids) != len(set(txids)):
-            raise DuplicateTransaction('Block has duplicate transaction')
-
-    def _validate_block_transactions(self, bigchain):
-        """Validate Block transactions.
-
-        Args:
-            bigchain (Bigchain): an instantiated bigchaindb.Bigchain object.
-
-        Raises:
-            ValidationError: If an invalid transaction is found
-        """
-        for tx in self.transactions:
-            # If a transaction is not valid, `validate_transactions` will
-            # throw an an exception and block validation will be canceled.
-            bigchain.validate_transaction(tx)
-
-    def sign(self, private_key):
-        """Create a signature for the Block and overwrite `self.signature`.
-
-        Args:
-            private_key (str): A private key corresponding to
-                `self.node_pubkey`.
-
-        Returns:
-            :class:`~.Block`
-        """
-        block_body = self.to_dict()
-        block_serialized = serialize(block_body['block'])
-        private_key = PrivateKey(private_key)
-        self.signature = private_key.sign(block_serialized.encode()).decode()
-        return self
-
-    def is_signature_valid(self):
-        """Check the validity of a Block's signature.
-
-        Returns:
-            bool: Stating the validity of the Block's signature.
-        """
-        block = self.to_dict()['block']
-        # cc only accepts bytestring messages
-        block_serialized = serialize(block).encode()
-        public_key = PublicKey(block['node_pubkey'])
-        try:
-            # NOTE: CC throws a `ValueError` on some wrong signatures
-            #       https://github.com/bigchaindb/cryptoconditions/issues/27
-            return public_key.verify(block_serialized, self.signature)
-        except (ValueError, AttributeError):
-            return False
-
-    @classmethod
-    def from_dict(cls, block_body, tx_construct=Transaction.from_dict):
-        """Transform a Python dictionary to a Block object.
-
-        Args:
-            block_body (dict): A block dictionary to be transformed.
-            tx_construct (functions): Function to instantiate Transaction instance
-
-        Returns:
-            :class:`~Block`
-
-        Raises:
-            InvalidHash: If the block's id is not corresponding to its
-                data.
-        """
-        # Validate block id
-        block = block_body['block']
-        block_serialized = serialize(block)
-        block_id = hash_data(block_serialized)
-
-        if block_id != block_body['id']:
-            raise InvalidHash()
-
-        transactions = [tx_construct(tx) for tx in block['transactions']]
-
-        signature = block_body.get('signature')
-
-        return cls(transactions, block['node_pubkey'],
-                   block['timestamp'], signature)
-
-    @property
-    def id(self):
-        return self.to_dict()['id']
-
-    def to_dict(self):
-        """Transform the Block to a Python dictionary.
-
-        Returns:
-            dict: The Block as a dict.
-
-        Raises:
-            ValueError: If the Block doesn't contain any transactions.
-        """
-        if len(self.transactions) == 0:
-            raise ValueError('Empty block creation is not allowed')
-
-        block = {
-            'timestamp': self.timestamp,
-            'transactions': [tx.to_dict() for tx in self.transactions],
-            'node_pubkey': self.node_pubkey,
-        }
-        block_serialized = serialize(block)
-        block_id = hash_data(block_serialized)
-
-        return {
-            'id': block_id,
-            'block': block,
-            'signature': self.signature,
-        }
-
-    @classmethod
-    def from_db(cls, bigchain, block_dict, from_dict_kwargs=None):
-        """Helper method that reconstructs a block_dict that was returned from
-        the database. It checks what asset_ids to retrieve, retrieves the
-        assets from the assets table and reconstructs the block.
-
-        Args:
-            bigchain (:class:`~bigchaindb.tendermint.BigchainDB`): An instance of
-                BigchainDB used to perform database queries.
-            block_dict(:obj:`dict`): The block dict as returned from the
-                database.
-            from_dict_kwargs (:obj:`dict`): additional kwargs to pass to from_dict
-
-        Returns:
-            :class:`~Block`
-
-        """
-        asset_ids = cls.get_asset_ids(block_dict)
-        assets = bigchain.get_assets(asset_ids)
-        txn_ids = cls.get_txn_ids(block_dict)
-        metadata = bigchain.get_metadata(txn_ids)
-        # reconstruct block
-        block_dict = cls.couple_assets(block_dict, assets)
-        block_dict = cls.couple_metadata(block_dict, metadata)
-        kwargs = from_dict_kwargs or {}
-        return cls.from_dict(block_dict, **kwargs)
-
-    def decouple_assets(self, block_dict=None):
-        """Extracts the assets from the ``CREATE`` transactions in the block.
-
-        Returns:
-            tuple: (assets, block) with the assets being a list of dicts and
-            the block being the dict of the block with no assets in the CREATE
-            transactions.
-        """
-        if block_dict is None:
-            block_dict = deepcopy(self.to_dict())
-
-        assets = []
-        for transaction in block_dict['block']['transactions']:
-            if transaction['operation'] == Transaction.CREATE:
-                asset = transaction.pop('asset')
-                asset.update({'id': transaction['id']})
-                assets.append(asset)
-
-        return (assets, block_dict)
-
-    def decouple_metadata(self, block_dict=None):
-        """Extracts the metadata from transactions in the block.
-
-        Returns:
-            tuple: (metadatas, block) with the metadatas being a list of dict/null and
-            the block being the dict of the block with no metadata in any transaction.
-        """
-        if block_dict is None:
-            block_dict = deepcopy(self.to_dict())
-
-        metadatas = []
-        for transaction in block_dict['block']['transactions']:
-            metadata = transaction.pop('metadata')
-            if metadata:
-                metadata_new = {'id': transaction['id'],
-                                'metadata': metadata}
-                metadatas.append(metadata_new)
-
-        return (metadatas, block_dict)
-
-    @staticmethod
-    def couple_assets(block_dict, assets):
-        """Given a block_dict with no assets (as returned from a database call)
-        and a list of assets, reconstruct the original block by putting the
-        assets back into the ``CREATE`` transactions in the block.
-
-        Args:
-            block_dict (:obj:`dict`): The block dict as returned from a
-                database call.
-            assets (:obj:`list` of :obj:`dict`): A list of assets returned from
-                a database call.
-
-        Returns:
-            dict: The dict of the reconstructed block.
-        """
-        # create a dict with {'<txid>': asset}
-        assets = {asset.pop('id'): asset for asset in assets}
-        # add the assets to the block transactions
-        for transaction in block_dict['block']['transactions']:
-            if transaction['operation'] == Transaction.CREATE:
-                transaction.update({'asset': assets.get(transaction['id'])})
-        return block_dict
-
-    @staticmethod
-    def couple_metadata(block_dict, metadatal):
-        """Given a block_dict with no metadata (as returned from a database call)
-        and a list of metadata, reconstruct the original block by putting the
-        metadata of each transaction back into its original transaction.
-
-        NOTE: Till a transaction gets accepted the `metadata` of the transaction
-        is not moved outside of the transaction. So, if a transaction is found to
-        have metadata then it should not be overridden.
-
-        Args:
-            block_dict (:obj:`dict`): The block dict as returned from a
-                database call.
-            metadata (:obj:`list` of :obj:`dict`): A list of metadata returned from
-                a database call.
-
-        Returns:
-            dict: The dict of the reconstructed block.
-        """
-        # create a dict with {'<txid>': metadata}
-        metadatal = {m.pop('id'): m.pop('metadata') for m in metadatal}
-        # add the metadata to their corresponding transactions
-        for transaction in block_dict['block']['transactions']:
-            metadata = metadatal.get(transaction['id'], None)
-            transaction.update({'metadata': metadata})
-        return block_dict
-
-    @staticmethod
-    def get_asset_ids(block_dict):
-        """Given a block_dict return all the asset_ids for that block (the txid
-        of CREATE transactions). Useful to know which assets to retrieve
-        from the database to reconstruct the block.
-
-        Args:
-            block_dict (:obj:`dict`): The block dict as returned from a
-                database call.
-
-        Returns:
-            list: The list of asset_ids in the block.
-
-        """
-        asset_ids = []
-        for transaction in block_dict['block']['transactions']:
-            if transaction['operation'] == Transaction.CREATE:
-                asset_ids.append(transaction['id'])
-
-        return asset_ids
-
-    @staticmethod
-    def get_txn_ids(block_dict):
-        """Given a block_dict return all the transaction ids.
-
-        Args:
-            block_dict (:obj:`dict`): The block dict as returned from a
-                database call.
-
-        Returns:
-            list: The list of txn_ids in the block.
-
-        """
-        txn_ids = []
-        for transaction in block_dict['block']['transactions']:
-            txn_ids.append(transaction['id'])
-
-        return txn_ids
-
-    def to_str(self):
-        return serialize(self.to_dict())
-
-
-=======
->>>>>>> af996650
 class FastTransaction:
     """A minimal wrapper around a transaction dictionary. This is useful for
     when validation is not required but a routine expects something that looks
