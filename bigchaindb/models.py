<<<<<<< HEAD
from bigchaindb.common.exceptions import (InvalidSignature, DoubleSpend,
                                          InputDoesNotExist, AssetIdMismatch,
                                          AmountError, DuplicateTransaction)
=======
from bigchaindb.common.exceptions import (InvalidSignature,
                                          DuplicateTransaction)
>>>>>>> 9b4273a9
from bigchaindb.common.transaction import Transaction
from bigchaindb.common.utils import (validate_txn_obj, validate_key)
from bigchaindb.common.schema import validate_transaction_schema
from bigchaindb.backend.schema import validate_language_key


class Transaction(Transaction):

    def validate(self, bigchain, current_transactions=[]):
        """Validate transaction spend

        Args:
            bigchain (BigchainDB): an instantiated bigchaindb.BigchainDB object.

        Returns:
            The transaction (Transaction) if the transaction is valid else it
            raises an exception describing the reason why the transaction is
            invalid.

        Raises:
            ValidationError: If the transaction is invalid
        """
        input_conditions = []

        if self.operation == Transaction.CREATE:
            duplicates = any(txn for txn in current_transactions if txn.id == self.id)
            if bigchain.get_transaction(self.to_dict()['id']) or duplicates:
                raise DuplicateTransaction('transaction `{}` already exists'
                                           .format(self.id))

            if not self.inputs_valid(input_conditions):
                raise InvalidSignature('Transaction signature is invalid.')

        elif self.operation == Transaction.TRANSFER:
<<<<<<< HEAD
            # store the inputs so that we can check if the asset ids match
            input_txs = []
            for input_ in self.inputs:
                input_txid = input_.fulfills.txid
                input_tx = bigchain.\
                    get_transaction(input_txid)

                if input_tx is None:
                    for ctxn in current_transactions:
                        if ctxn.id == input_txid:
                            input_tx = ctxn

                if input_tx is None:
                    raise InputDoesNotExist("input `{}` doesn't exist"
                                            .format(input_txid))

                spent = bigchain.get_spent(input_txid, input_.fulfills.output,
                                           current_transactions)
                if spent and spent.id != self.id:
                    raise DoubleSpend('input `{}` was already spent'
                                      .format(input_txid))

                output = input_tx.outputs[input_.fulfills.output]
                input_conditions.append(output)
                input_txs.append(input_tx)

            # Validate that all inputs are distinct
            links = [i.fulfills.to_uri() for i in self.inputs]
            if len(links) != len(set(links)):
                raise DoubleSpend('tx "{}" spends inputs twice'.format(self.id))

            # validate asset id
            asset_id = Transaction.get_asset_id(input_txs)
            if asset_id != self.asset['id']:
                raise AssetIdMismatch(('The asset id of the input does not'
                                       ' match the asset id of the'
                                       ' transaction'))

            input_amount = sum([input_condition.amount for input_condition in input_conditions])
            output_amount = sum([output_condition.amount for output_condition in self.outputs])

            if output_amount != input_amount:
                raise AmountError(('The amount used in the inputs `{}`'
                                   ' needs to be same as the amount used'
                                   ' in the outputs `{}`')
                                  .format(input_amount, output_amount))

        if not self.inputs_valid(input_conditions):
            raise InvalidSignature('Transaction signature is invalid.')
=======
            self.validate_transfer_inputs(bigchain, current_transactions)
>>>>>>> 9b4273a9

        return self

    @classmethod
    def from_dict(cls, tx_body):
        return super().from_dict(tx_body, False)

    @classmethod
    def validate_schema(cls, tx_body):
        cls.validate_id(tx_body)
        validate_transaction_schema(tx_body)
        validate_txn_obj('asset', tx_body['asset'], 'data', validate_key)
        validate_txn_obj('metadata', tx_body, 'metadata', validate_key)
        validate_language_key(tx_body['asset'], 'data')


class FastTransaction:
    """A minimal wrapper around a transaction dictionary. This is useful for
    when validation is not required but a routine expects something that looks
    like a transaction, for example during block creation.

    Note: immutability could also be provided
    """

    def __init__(self, tx_dict):
        self.data = tx_dict

    @property
    def id(self):
        return self.data['id']

    def to_dict(self):
        return self.data<|MERGE_RESOLUTION|>--- conflicted
+++ resolved
@@ -1,11 +1,5 @@
-<<<<<<< HEAD
-from bigchaindb.common.exceptions import (InvalidSignature, DoubleSpend,
-                                          InputDoesNotExist, AssetIdMismatch,
-                                          AmountError, DuplicateTransaction)
-=======
 from bigchaindb.common.exceptions import (InvalidSignature,
                                           DuplicateTransaction)
->>>>>>> 9b4273a9
 from bigchaindb.common.transaction import Transaction
 from bigchaindb.common.utils import (validate_txn_obj, validate_key)
 from bigchaindb.common.schema import validate_transaction_schema
@@ -16,15 +10,12 @@
 
     def validate(self, bigchain, current_transactions=[]):
         """Validate transaction spend
-
         Args:
             bigchain (BigchainDB): an instantiated bigchaindb.BigchainDB object.
-
         Returns:
             The transaction (Transaction) if the transaction is valid else it
             raises an exception describing the reason why the transaction is
             invalid.
-
         Raises:
             ValidationError: If the transaction is invalid
         """
@@ -40,59 +31,7 @@
                 raise InvalidSignature('Transaction signature is invalid.')
 
         elif self.operation == Transaction.TRANSFER:
-<<<<<<< HEAD
-            # store the inputs so that we can check if the asset ids match
-            input_txs = []
-            for input_ in self.inputs:
-                input_txid = input_.fulfills.txid
-                input_tx = bigchain.\
-                    get_transaction(input_txid)
-
-                if input_tx is None:
-                    for ctxn in current_transactions:
-                        if ctxn.id == input_txid:
-                            input_tx = ctxn
-
-                if input_tx is None:
-                    raise InputDoesNotExist("input `{}` doesn't exist"
-                                            .format(input_txid))
-
-                spent = bigchain.get_spent(input_txid, input_.fulfills.output,
-                                           current_transactions)
-                if spent and spent.id != self.id:
-                    raise DoubleSpend('input `{}` was already spent'
-                                      .format(input_txid))
-
-                output = input_tx.outputs[input_.fulfills.output]
-                input_conditions.append(output)
-                input_txs.append(input_tx)
-
-            # Validate that all inputs are distinct
-            links = [i.fulfills.to_uri() for i in self.inputs]
-            if len(links) != len(set(links)):
-                raise DoubleSpend('tx "{}" spends inputs twice'.format(self.id))
-
-            # validate asset id
-            asset_id = Transaction.get_asset_id(input_txs)
-            if asset_id != self.asset['id']:
-                raise AssetIdMismatch(('The asset id of the input does not'
-                                       ' match the asset id of the'
-                                       ' transaction'))
-
-            input_amount = sum([input_condition.amount for input_condition in input_conditions])
-            output_amount = sum([output_condition.amount for output_condition in self.outputs])
-
-            if output_amount != input_amount:
-                raise AmountError(('The amount used in the inputs `{}`'
-                                   ' needs to be same as the amount used'
-                                   ' in the outputs `{}`')
-                                  .format(input_amount, output_amount))
-
-        if not self.inputs_valid(input_conditions):
-            raise InvalidSignature('Transaction signature is invalid.')
-=======
             self.validate_transfer_inputs(bigchain, current_transactions)
->>>>>>> 9b4273a9
 
         return self
 
