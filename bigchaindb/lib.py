"""Module containing main contact points with Tendermint and
MongoDB.

"""
import logging
from collections import namedtuple
from copy import deepcopy
from uuid import uuid4

try:
    from hashlib import sha3_256
except ImportError:
    # NOTE: neeeded for Python < 3.6
    from sha3 import sha3_256

import requests

import bigchaindb
from bigchaindb import backend, config_utils, fastquery
from bigchaindb.models import Transaction
from bigchaindb.common.exceptions import (SchemaValidationError,
                                          ValidationError,
                                          DoubleSpend)
from bigchaindb.tendermint_utils import encode_transaction, merkleroot
from bigchaindb import exceptions as core_exceptions
from bigchaindb.consensus import BaseConsensusRules

logger = logging.getLogger(__name__)


class BigchainDB(object):
    """Bigchain API

    Create, read, sign, write transactions to the database
    """

    BLOCK_INVALID = 'invalid'
    """return if a block is invalid"""

    BLOCK_VALID = TX_VALID = 'valid'
    """return if a block is valid, or tx is in valid block"""

    BLOCK_UNDECIDED = TX_UNDECIDED = 'undecided'
    """return if block is undecided, or tx is in undecided block"""

    TX_IN_BACKLOG = 'backlog'
    """return if transaction is in backlog"""

    def __init__(self, connection=None):
        """Initialize the Bigchain instance

        A Bigchain instance has several configuration parameters (e.g. host).
        If a parameter value is passed as an argument to the Bigchain
        __init__ method, then that is the value it will have.
        Otherwise, the parameter value will come from an environment variable.
        If that environment variable isn't set, then the value
        will come from the local configuration file. And if that variable
        isn't in the local configuration file, then the parameter will have
        its default value (defined in bigchaindb.__init__).

        Args:
            connection (:class:`~bigchaindb.backend.connection.Connection`):
                A connection to the database.
        """
        config_utils.autoconfigure()
        self.mode_list = ('broadcast_tx_async',
                          'broadcast_tx_sync',
                          'broadcast_tx_commit')
        self.tendermint_host = bigchaindb.config['tendermint']['host']
        self.tendermint_port = bigchaindb.config['tendermint']['port']
        self.endpoint = 'http://{}:{}/'.format(self.tendermint_host, self.tendermint_port)

        consensusPlugin = bigchaindb.config.get('consensus_plugin')

        if consensusPlugin:
            self.consensus = config_utils.load_consensus_plugin(consensusPlugin)
        else:
            self.consensus = BaseConsensusRules

        self.connection = connection if connection else backend.connect(**bigchaindb.config['database'])

    def post_transaction(self, transaction, mode):
        """Submit a valid transaction to the mempool."""
        if not mode or mode not in self.mode_list:
            raise ValidationError('Mode must be one of the following {}.'
                                  .format(', '.join(self.mode_list)))

        payload = {
            'method': mode,
            'jsonrpc': '2.0',
            'params': [encode_transaction(transaction.to_dict())],
            'id': str(uuid4())
        }
        # TODO: handle connection errors!
        return requests.post(self.endpoint, json=payload)

    def write_transaction(self, transaction, mode):
        # This method offers backward compatibility with the Web API.
        """Submit a valid transaction to the mempool."""
        response = self.post_transaction(transaction, mode)
        return self._process_post_response(response.json(), mode)

    def _process_post_response(self, response, mode):
        logger.debug(response)
        if response.get('error') is not None:
            return (500, 'Internal error')

        return (202, '')
        # result = response['result']
        # if mode == self.mode_list[2]:
        #     return self._process_commit_mode_response(result)
        # else:
        #     status_code = result['code']
        #     return self._process_status_code(status_code,
        #                                      'Error while processing transaction')

    # def _process_commit_mode_response(self, result):
    #     check_tx_status_code = result['check_tx']['code']
    #     if check_tx_status_code == 0:
    #         deliver_tx_status_code = result['deliver_tx']['code']
    #         return self._process_status_code(deliver_tx_status_code,
    #                                          'Error while commiting the transaction')
    #     else:
    #         return (500, 'Error while validating the transaction')

    def process_status_code(self, status_code, failure_msg):
        return (202, '') if status_code == 0 else (500, failure_msg)

    def store_transaction(self, transaction):
        """Store a valid transaction to the transactions collection."""

        # self.update_utxoset(transaction)
        transaction = deepcopy(transaction.to_dict())
        if transaction['operation'] == 'CREATE':
            asset = transaction.pop('asset')
            asset['id'] = transaction['id']
            if asset['data']:
                backend.query.store_asset(self.connection, asset)

        metadata = transaction.pop('metadata')
        transaction_metadata = {'id': transaction['id'],
                                'metadata': metadata}

        backend.query.store_metadatas(self.connection, [transaction_metadata])

        return backend.query.store_transaction(self.connection, transaction)

    def store_bulk_transactions(self, transactions):
        txns = []
        assets = []
        txn_metadatas = []
        for transaction_obj in transactions:
            # self.update_utxoset(transaction)
            transaction = transaction_obj.to_dict()
            if transaction['operation'] == transaction_obj.CREATE:
                asset = transaction.pop('asset')
                asset['id'] = transaction['id']
                assets.append(asset)

            metadata = transaction.pop('metadata')
            txn_metadatas.append({'id': transaction['id'],
                                  'metadata': metadata})
            txns.append(transaction)

        backend.query.store_metadatas(self.connection, txn_metadatas)
        if assets:
            backend.query.store_assets(self.connection, assets)
        return backend.query.store_transactions(self.connection, txns)

    def update_utxoset(self, transaction):
        """Update the UTXO set given ``transaction``. That is, remove
        the outputs that the given ``transaction`` spends, and add the
        outputs that the given ``transaction`` creates.

        Args:
            transaction (:obj:`~bigchaindb.models.Transaction`): A new
                transaction incoming into the system for which the UTXO
                set needs to be updated.
        """
        spent_outputs = [
            spent_output for spent_output in transaction.spent_outputs
        ]
        if spent_outputs:
            self.delete_unspent_outputs(*spent_outputs)
        self.store_unspent_outputs(
            *[utxo._asdict() for utxo in transaction.unspent_outputs]
        )

    def store_unspent_outputs(self, *unspent_outputs):
        """Store the given ``unspent_outputs`` (utxos).

        Args:
            *unspent_outputs (:obj:`tuple` of :obj:`dict`): Variable
                length tuple or list of unspent outputs.
        """
        if unspent_outputs:
            return backend.query.store_unspent_outputs(
                                            self.connection, *unspent_outputs)

    def get_utxoset_merkle_root(self):
        """Returns the merkle root of the utxoset. This implies that
        the utxoset is first put into a merkle tree.

        For now, the merkle tree and its root will be computed each
        time. This obviously is not efficient and a better approach
        that limits the repetition of the same computation when
        unnecesary should be sought. For instance, future optimizations
        could simply re-compute the branches of the tree that were
        affected by a change.

        The transaction hash (id) and output index should be sufficient
        to uniquely identify a utxo, and consequently only that
        information from a utxo record is needed to compute the merkle
        root. Hence, each node of the merkle tree should contain the
        tuple (txid, output_index).

        .. important:: The leaves of the tree will need to be sorted in
            some kind of lexicographical order.

        Returns:
            str: Merkle root in hexadecimal form.
        """
        utxoset = backend.query.get_unspent_outputs(self.connection)
        # TODO Once ready, use the already pre-computed utxo_hash field.
        # See common/transactions.py for details.
        hashes = [
            sha3_256(
                '{}{}'.format(utxo['transaction_id'], utxo['output_index']).encode()
            ).digest() for utxo in utxoset
        ]
        # TODO Notice the sorted call!
        return merkleroot(sorted(hashes))

    def get_unspent_outputs(self):
        """Get the utxoset.

        Returns:
            generator of unspent_outputs.
        """
        cursor = backend.query.get_unspent_outputs(self.connection)
        return (record for record in cursor)

    def delete_unspent_outputs(self, *unspent_outputs):
        """Deletes the given ``unspent_outputs`` (utxos).

        Args:
            *unspent_outputs (:obj:`tuple` of :obj:`dict`): Variable
                length tuple or list of unspent outputs.
        """
        if unspent_outputs:
            return backend.query.delete_unspent_outputs(
                                        self.connection, *unspent_outputs)

    def get_transaction(self, transaction_id, include_status=False):
        transaction = backend.query.get_transaction(self.connection, transaction_id)

        if transaction:
            asset = backend.query.get_asset(self.connection, transaction_id)
            metadata = backend.query.get_metadata(self.connection, [transaction_id])
            if asset:
                transaction['asset'] = asset

            if 'metadata' not in transaction:
                metadata = metadata[0] if metadata else None
                if metadata:
                    metadata = metadata.get('metadata')

                transaction.update({'metadata': metadata})

            transaction = Transaction.from_dict(transaction)

        if include_status:
            return transaction, self.TX_VALID if transaction else None
        else:
            return transaction

    def get_transactions_filtered(self, asset_id, operation=None):
        """Get a list of transactions filtered on some criteria
        """
        txids = backend.query.get_txids_filtered(self.connection, asset_id,
                                                 operation)
        for txid in txids:
            tx, status = self.get_transaction(txid, True)
            if status == self.TX_VALID:
                yield tx

    def get_outputs_filtered(self, owner, spent=None):
        """Get a list of output links filtered on some criteria

        Args:
            owner (str): base58 encoded public_key.
            spent (bool): If ``True`` return only the spent outputs. If
                          ``False`` return only unspent outputs. If spent is
                          not specified (``None``) return all outputs.

        Returns:
            :obj:`list` of TransactionLink: list of ``txid`` s and ``output`` s
            pointing to another transaction's condition
        """
        outputs = self.fastquery.get_outputs_by_public_key(owner)
        if spent is None:
            return outputs
        elif spent is True:
            return self.fastquery.filter_unspent_outputs(outputs)
        elif spent is False:
            return self.fastquery.filter_spent_outputs(outputs)

    def get_spent(self, txid, output, current_transactions=[]):
        transactions = backend.query.get_spent(self.connection, txid,
                                               output)
        transactions = list(transactions) if transactions else []
        if len(transactions) > 1:
            raise core_exceptions.CriticalDoubleSpend(
                '`{}` was spent more than once. There is a problem'
                ' with the chain'.format(txid))

        current_spent_transactions = []
        for ctxn in current_transactions:
            for ctxn_input in ctxn.inputs:
                if ctxn_input.fulfills.txid == txid and\
                   ctxn_input.fulfills.output == output:
                    current_spent_transactions.append(ctxn)

        transaction = None
        if len(transactions) + len(current_spent_transactions) > 1:
            raise DoubleSpend('tx "{}" spends inputs twice'.format(txid))
        elif transactions:
            transaction = Transaction.from_db(self, transactions[0])
        elif current_spent_transactions:
            transaction = current_spent_transactions[0]

        return transaction

    def store_block(self, block):
        """Create a new block."""

        return backend.query.store_block(self.connection, block)

    def get_latest_block(self):
        """Get the block with largest height."""

        return backend.query.get_latest_block(self.connection)

    def get_block(self, block_id):
        """Get the block with the specified `block_id`.

        Returns the block corresponding to `block_id` or None if no match is
        found.

        Args:
            block_id (int): block id of the block to get.
        """

        block = backend.query.get_block(self.connection, block_id)
        latest_block = self.get_latest_block()
        latest_block_height = latest_block['height'] if latest_block else 0

        if not block and block_id > latest_block_height:
            return

        result = {'height': block_id,
                  'transactions': []}

        if block:
            transactions = backend.query.get_transactions(self.connection, block['transactions'])
            result['transactions'] = [t.to_dict() for t in Transaction.from_db(self, transactions)]

        return result

    def get_block_containing_tx(self, txid):
        """Retrieve the list of blocks (block ids) containing a
           transaction with transaction id `txid`

        Args:
            txid (str): transaction id of the transaction to query

        Returns:
            Block id list (list(int))
        """
        blocks = list(backend.query.get_block_with_transaction(self.connection, txid))
        if len(blocks) > 1:
            logger.critical('Transaction id %s exists in multiple blocks', txid)

        return [block['height'] for block in blocks]

    def validate_transaction(self, tx, current_transactions=[]):
        """Validate a transaction against the current status of the database."""

        transaction = tx

        # CLEANUP: The conditional below checks for transaction in dict format.
        # It would be better to only have a single format for the transaction
        # throught the code base.
        if isinstance(transaction, dict):
            try:
                transaction = Transaction.from_dict(tx)
            except SchemaValidationError as e:
                logger.warning('Invalid transaction schema: %s', e.__cause__.message)
                return False
            except ValidationError as e:
                logger.warning('Invalid transaction (%s): %s', type(e).__name__, e)
                return False
        return transaction.validate(self, current_transactions)

    def is_valid_transaction(self, tx, current_transactions=[]):
        # NOTE: the function returns the Transaction object in case
        # the transaction is valid
        try:
            return self.validate_transaction(tx, current_transactions)
        except ValidationError as e:
            logger.warning('Invalid transaction (%s): %s', type(e).__name__, e)
            return False

    def text_search(self, search, *, limit=0, table='assets'):
        """Return an iterator of assets that match the text search

        Args:
            search (str): Text search string to query the text index
            limit (int, optional): Limit the number of returned documents.

        Returns:
            iter: An iterator of assets that match the text search.
        """
        objects = backend.query.text_search(self.connection, search, limit=limit,
                                            table=table)

        # TODO: This is not efficient. There may be a more efficient way to
        #       query by storing block ids with the assets and using fastquery.
        #       See https://github.com/bigchaindb/bigchaindb/issues/1496
        for obj in objects:
            tx, status = self.get_transaction(obj['id'], True)
            if status == self.TX_VALID:
                yield obj

    def get_assets(self, asset_ids):
        """Return a list of assets that match the asset_ids

        Args:
            asset_ids (:obj:`list` of :obj:`str`): A list of asset_ids to
                retrieve from the database.

        Returns:
            list: The list of assets returned from the database.
        """
        return backend.query.get_assets(self.connection, asset_ids)

    def get_metadata(self, txn_ids):
        """Return a list of metadata that match the transaction ids (txn_ids)

        Args:
            txn_ids (:obj:`list` of :obj:`str`): A list of txn_ids to
                retrieve from the database.

        Returns:
            list: The list of metadata returned from the database.
        """
        return backend.query.get_metadata(self.connection, txn_ids)

    @property
    def fastquery(self):
        return fastquery.FastQuery(self.connection)

<<<<<<< HEAD
    def get_validators(self):
        try:
            resp = requests.get('{}validators'.format(self.endpoint))
            validators = resp.json()['result']['validators']
            for v in validators:
                v.pop('accum')
                v.pop('address')
                v['voting_power'] = int(v['voting_power'])

            return validators
=======
    def get_validators(self, height=None):
        result = backend.query.get_validator_set(self.connection, height)
        validators = result['validators']
        for v in validators:
            v.pop('address')
>>>>>>> 20671155

        return validators

    def get_validator_update(self):
        update = backend.query.get_validator_update(self.connection)
        return [update['validator']] if update else []

    def delete_validator_update(self):
        return backend.query.delete_validator_update(self.connection)

    def store_pre_commit_state(self, state):
        return backend.query.store_pre_commit_state(self.connection, state)

    def store_validator_set(self, height, validators):
        """Store validator set at a given `height`.
           NOTE: If the validator set already exists at that `height` then an
           exception will be raised.
        """
        return backend.query.store_validator_set(self.connection, {'height': height,
                                                                   'validators': validators})


Block = namedtuple('Block', ('app_hash', 'height', 'transactions'))

PreCommitState = namedtuple('PreCommitState', ('commit_id', 'height', 'transactions'))<|MERGE_RESOLUTION|>--- conflicted
+++ resolved
@@ -460,24 +460,12 @@
     def fastquery(self):
         return fastquery.FastQuery(self.connection)
 
-<<<<<<< HEAD
-    def get_validators(self):
-        try:
-            resp = requests.get('{}validators'.format(self.endpoint))
-            validators = resp.json()['result']['validators']
-            for v in validators:
-                v.pop('accum')
-                v.pop('address')
-                v['voting_power'] = int(v['voting_power'])
-
-            return validators
-=======
     def get_validators(self, height=None):
         result = backend.query.get_validator_set(self.connection, height)
         validators = result['validators']
         for v in validators:
             v.pop('address')
->>>>>>> 20671155
+            v['voting_power'] = int(v['voting_power'])
 
         return validators
 
