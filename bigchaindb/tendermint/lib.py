"""Module containing main contact points with Tendermint and
MongoDB.

"""
import logging
from collections import namedtuple
from copy import deepcopy
from os import getenv
from uuid import uuid4

try:
    from hashlib import sha3_256
except ImportError:
    # NOTE: neeeded for Python < 3.6
    from sha3 import sha3_256

import requests

import bigchaindb
from bigchaindb import backend, config_utils
from bigchaindb.models import Transaction
from bigchaindb.common.exceptions import (SchemaValidationError,
                                          ValidationError,
                                          DoubleSpend)
from bigchaindb.tendermint.utils import encode_transaction, merkleroot
from bigchaindb.tendermint import fastquery
from bigchaindb import exceptions as core_exceptions
from bigchaindb.consensus import BaseConsensusRules

logger = logging.getLogger(__name__)

BIGCHAINDB_TENDERMINT_HOST = getenv('BIGCHAINDB_TENDERMINT_HOST',
                                    'localhost')
BIGCHAINDB_TENDERMINT_PORT = getenv('BIGCHAINDB_TENDERMINT_PORT',
                                    '46657')
ENDPOINT = 'http://{}:{}/'.format(BIGCHAINDB_TENDERMINT_HOST,
                                  BIGCHAINDB_TENDERMINT_PORT)
MODE_LIST = ('broadcast_tx_async',
             'broadcast_tx_sync',
             'broadcast_tx_commit')


class BigchainDB(object):
    """Bigchain API

    Create, read, sign, write transactions to the database
    """

    BLOCK_INVALID = 'invalid'
    """return if a block has been voted invalid"""

    BLOCK_VALID = TX_VALID = 'valid'
    """return if a block is valid, or tx is in valid block"""

<<<<<<< HEAD
=======
class BigchainDB(object):
    """Bigchain API

    Create, read, sign, write transactions to the database
    """

    BLOCK_INVALID = 'invalid'
    """return if a block is invalid"""

    BLOCK_VALID = TX_VALID = 'valid'
    """return if a block is valid, or tx is in valid block"""

>>>>>>> e681427b
    BLOCK_UNDECIDED = TX_UNDECIDED = 'undecided'
    """return if block is undecided, or tx is in undecided block"""

    TX_IN_BACKLOG = 'backlog'
    """return if transaction is in backlog"""

    def __init__(self, connection=None):
        """Initialize the Bigchain instance

        A Bigchain instance has several configuration parameters (e.g. host).
        If a parameter value is passed as an argument to the Bigchain
        __init__ method, then that is the value it will have.
        Otherwise, the parameter value will come from an environment variable.
        If that environment variable isn't set, then the value
        will come from the local configuration file. And if that variable
        isn't in the local configuration file, then the parameter will have
        its default value (defined in bigchaindb.__init__).

        Args:
            connection (:class:`~bigchaindb.backend.connection.Connection`):
                A connection to the database.
        """
        config_utils.autoconfigure()
<<<<<<< HEAD
=======
        self.mode_list = ('broadcast_tx_async',
                          'broadcast_tx_sync',
                          'broadcast_tx_commit')
        self.tendermint_host = bigchaindb.config['tendermint']['host']
        self.tendermint_port = bigchaindb.config['tendermint']['port']
        self.endpoint = 'http://{}:{}/'.format(self.tendermint_host, self.tendermint_port)
>>>>>>> e681427b

        consensusPlugin = bigchaindb.config.get('consensus_plugin')

        if consensusPlugin:
            self.consensus = config_utils.load_consensus_plugin(consensusPlugin)
        else:
            self.consensus = BaseConsensusRules

        self.connection = connection if connection else backend.connect(**bigchaindb.config['database'])

    def post_transaction(self, transaction, mode):
        """Submit a valid transaction to the mempool."""
<<<<<<< HEAD
        if not mode or mode not in MODE_LIST:
            raise ValidationError('Mode must be one of the following {}.'
                                  .format(', '.join(MODE_LIST)))
=======
        if not mode or mode not in self.mode_list:
            raise ValidationError('Mode must be one of the following {}.'
                                  .format(', '.join(self.mode_list)))
>>>>>>> e681427b

        payload = {
            'method': mode,
            'jsonrpc': '2.0',
            'params': [encode_transaction(transaction.to_dict())],
            'id': str(uuid4())
        }
        # TODO: handle connection errors!
        return requests.post(ENDPOINT, json=payload)

    def write_transaction(self, transaction, mode):
        # This method offers backward compatibility with the Web API.
        """Submit a valid transaction to the mempool."""
        response = self.post_transaction(transaction, mode)
        return self._process_post_response(response.json(), mode)

    def _process_post_response(self, response, mode):
        logger.debug(response)
        if response.get('error') is not None:
            return (500, 'Internal error')

        return (202, '')
        # result = response['result']
        # if mode == MODE_LIST[2]:
        #     return self._process_commit_mode_response(result)
        # else:
        #     status_code = result['code']
        #     return self._process_status_code(status_code,
        #                                      'Error while processing transaction')

    # def _process_commit_mode_response(self, result):
    #     check_tx_status_code = result['check_tx']['code']
    #     if check_tx_status_code == 0:
    #         deliver_tx_status_code = result['deliver_tx']['code']
    #         return self._process_status_code(deliver_tx_status_code,
    #                                          'Error while commiting the transaction')
    #     else:
    #         return (500, 'Error while validating the transaction')

    def process_status_code(self, status_code, failure_msg):
        return (202, '') if status_code == 0 else (500, failure_msg)

    def store_transaction(self, transaction):
        """Store a valid transaction to the transactions collection."""

        # self.update_utxoset(transaction)
        transaction = deepcopy(transaction.to_dict())
        if transaction['operation'] == 'CREATE':
            asset = transaction.pop('asset')
            asset['id'] = transaction['id']
            if asset['data']:
                backend.query.store_asset(self.connection, asset)

        metadata = transaction.pop('metadata')
        transaction_metadata = {'id': transaction['id'],
                                'metadata': metadata}

        backend.query.store_metadatas(self.connection, [transaction_metadata])

        return backend.query.store_transaction(self.connection, transaction)

    def store_bulk_transactions(self, transactions):
        txns = []
        assets = []
        txn_metadatas = []
        for transaction in transactions:
            # self.update_utxoset(transaction)
            transaction = transaction.to_dict()
            if transaction['operation'] == 'CREATE':
                asset = transaction.pop('asset')
                asset['id'] = transaction['id']
                assets.append(asset)

            metadata = transaction.pop('metadata')
            txn_metadatas.append({'id': transaction['id'],
                                  'metadata': metadata})
            txns.append(transaction)

        backend.query.store_metadatas(self.connection, txn_metadatas)
        if assets:
            backend.query.store_assets(self.connection, assets)
        return backend.query.store_transactions(self.connection, txns)

    def update_utxoset(self, transaction):
        """Update the UTXO set given ``transaction``. That is, remove
        the outputs that the given ``transaction`` spends, and add the
        outputs that the given ``transaction`` creates.

        Args:
            transaction (:obj:`~bigchaindb.models.Transaction`): A new
                transaction incoming into the system for which the UTXO
                set needs to be updated.
        """
        spent_outputs = [
            spent_output for spent_output in transaction.spent_outputs
        ]
        if spent_outputs:
            self.delete_unspent_outputs(*spent_outputs)
        self.store_unspent_outputs(
            *[utxo._asdict() for utxo in transaction.unspent_outputs]
        )

    def store_unspent_outputs(self, *unspent_outputs):
        """Store the given ``unspent_outputs`` (utxos).

        Args:
            *unspent_outputs (:obj:`tuple` of :obj:`dict`): Variable
                length tuple or list of unspent outputs.
        """
        if unspent_outputs:
            return backend.query.store_unspent_outputs(
                                            self.connection, *unspent_outputs)

    def get_utxoset_merkle_root(self):
        """Returns the merkle root of the utxoset. This implies that
        the utxoset is first put into a merkle tree.

        For now, the merkle tree and its root will be computed each
        time. This obviously is not efficient and a better approach
        that limits the repetition of the same computation when
        unnecesary should be sought. For instance, future optimizations
        could simply re-compute the branches of the tree that were
        affected by a change.

        The transaction hash (id) and output index should be sufficient
        to uniquely identify a utxo, and consequently only that
        information from a utxo record is needed to compute the merkle
        root. Hence, each node of the merkle tree should contain the
        tuple (txid, output_index).

        .. important:: The leaves of the tree will need to be sorted in
            some kind of lexicographical order.

        Returns:
            str: Merkle root in hexadecimal form.
        """
        utxoset = backend.query.get_unspent_outputs(self.connection)
        # TODO Once ready, use the already pre-computed utxo_hash field.
        # See common/transactions.py for details.
        hashes = [
            sha3_256(
                '{}{}'.format(utxo['transaction_id'], utxo['output_index']).encode()
            ).digest() for utxo in utxoset
        ]
        # TODO Notice the sorted call!
        return merkleroot(sorted(hashes))

    def get_unspent_outputs(self):
        """Get the utxoset.

        Returns:
            generator of unspent_outputs.
        """
        cursor = backend.query.get_unspent_outputs(self.connection)
        return (record for record in cursor)

    def delete_unspent_outputs(self, *unspent_outputs):
        """Deletes the given ``unspent_outputs`` (utxos).

        Args:
            *unspent_outputs (:obj:`tuple` of :obj:`dict`): Variable
                length tuple or list of unspent outputs.
        """
        if unspent_outputs:
            return backend.query.delete_unspent_outputs(
                                        self.connection, *unspent_outputs)

    def get_transaction(self, transaction_id, include_status=False):
        transaction = backend.query.get_transaction(self.connection, transaction_id)
        asset = backend.query.get_asset(self.connection, transaction_id)
        metadata = backend.query.get_metadata(self.connection, [transaction_id])

        if transaction:
            if asset:
                transaction['asset'] = asset

            if 'metadata' not in transaction:
                metadata = metadata[0] if metadata else None
                if metadata:
                    metadata = metadata.get('metadata')

                transaction.update({'metadata': metadata})

            transaction = Transaction.from_dict(transaction)

        if include_status:
            return transaction, self.TX_VALID if transaction else None
        else:
            return transaction

    def get_transactions_filtered(self, asset_id, operation=None):
        """Get a list of transactions filtered on some criteria
        """
        txids = backend.query.get_txids_filtered(self.connection, asset_id,
                                                 operation)
        for txid in txids:
            tx, status = self.get_transaction(txid, True)
            if status == self.TX_VALID:
                yield tx

    def get_outputs_filtered(self, owner, spent=None):
        """Get a list of output links filtered on some criteria

        Args:
            owner (str): base58 encoded public_key.
            spent (bool): If ``True`` return only the spent outputs. If
                          ``False`` return only unspent outputs. If spent is
                          not specified (``None``) return all outputs.

        Returns:
            :obj:`list` of TransactionLink: list of ``txid`` s and ``output`` s
            pointing to another transaction's condition
        """
        outputs = self.fastquery.get_outputs_by_public_key(owner)
        if spent is None:
            return outputs
        elif spent is True:
            return self.fastquery.filter_unspent_outputs(outputs)
        elif spent is False:
            return self.fastquery.filter_spent_outputs(outputs)

    def get_spent(self, txid, output, current_transactions=[]):
        transactions = backend.query.get_spent(self.connection, txid,
                                               output)
        transactions = list(transactions) if transactions else []
        if len(transactions) > 1:
            raise core_exceptions.CriticalDoubleSpend(
                '`{}` was spent more than once. There is a problem'
                ' with the chain'.format(txid))

        current_spent_transactions = []
        for ctxn in current_transactions:
            for ctxn_input in ctxn.inputs:
                if ctxn_input.fulfills.txid == txid and\
                   ctxn_input.fulfills.output == output:
                    current_spent_transactions.append(ctxn)

        transaction = None
        if len(transactions) + len(current_spent_transactions) > 1:
            raise DoubleSpend('tx "{}" spends inputs twice'.format(txid))
        elif transactions:
            transaction = Transaction.from_db(self, transactions[0])
        elif current_spent_transactions:
            transaction = current_spent_transactions[0]

        return transaction

    def store_block(self, block):
        """Create a new block."""

        return backend.query.store_block(self.connection, block)

    def get_latest_block(self):
        """Get the block with largest height."""

        return backend.query.get_latest_block(self.connection)

    def get_block(self, block_id):
        """Get the block with the specified `block_id`.

        Returns the block corresponding to `block_id` or None if no match is
        found.

        Args:
            block_id (int): block id of the block to get.
        """

        block = backend.query.get_block(self.connection, block_id)
        latest_block = self.get_latest_block()
        latest_block_height = latest_block['height'] if latest_block else 0

        if not block and block_id > latest_block_height:
            return

        result = {'height': block_id,
                  'transactions': []}

        if block:
            transactions = backend.query.get_transactions(self.connection, block['transactions'])
            result['transactions'] = [t.to_dict() for t in Transaction.from_db(self, transactions)]

        return result

    def get_block_containing_tx(self, txid):
        """Retrieve the list of blocks (block ids) containing a
           transaction with transaction id `txid`

        Args:
            txid (str): transaction id of the transaction to query

        Returns:
            Block id list (list(int))
        """
        blocks = list(backend.query.get_block_with_transaction(self.connection, txid))
        if len(blocks) > 1:
            logger.critical('Transaction id %s exists in multiple blocks', txid)

        return [block['height'] for block in blocks]

    def validate_transaction(self, tx, current_transactions=[]):
        """Validate a transaction against the current status of the database."""

        transaction = tx

        # CLEANUP: The conditional below checks for transaction in dict format.
        # It would be better to only have a single format for the transaction
        # throught the code base.
        if not isinstance(transaction, Transaction):
            try:
                transaction = Transaction.from_dict(tx)
            except SchemaValidationError as e:
                logger.warning('Invalid transaction schema: %s', e.__cause__.message)
                return False
            except ValidationError as e:
                logger.warning('Invalid transaction (%s): %s', type(e).__name__, e)
                return False
        return transaction.validate(self, current_transactions)

    def is_valid_transaction(self, tx, current_transactions=[]):
        # NOTE: the function returns the Transaction object in case
        # the transaction is valid
        try:
            return self.validate_transaction(tx, current_transactions)
        except ValidationError as e:
            logger.warning('Invalid transaction (%s): %s', type(e).__name__, e)
            return False

    def text_search(self, search, *, limit=0, table='assets'):
        """Return an iterator of assets that match the text search

        Args:
            search (str): Text search string to query the text index
            limit (int, optional): Limit the number of returned documents.

        Returns:
            iter: An iterator of assets that match the text search.
        """
        objects = backend.query.text_search(self.connection, search, limit=limit,
                                            table=table)

        # TODO: This is not efficient. There may be a more efficient way to
        #       query by storing block ids with the assets and using fastquery.
        #       See https://github.com/bigchaindb/bigchaindb/issues/1496
        for obj in objects:
            tx, status = self.get_transaction(obj['id'], True)
            if status == self.TX_VALID:
                yield obj

    def get_assets(self, asset_ids):
        """Return a list of assets that match the asset_ids

        Args:
            asset_ids (:obj:`list` of :obj:`str`): A list of asset_ids to
                retrieve from the database.

        Returns:
            list: The list of assets returned from the database.
        """
        return backend.query.get_assets(self.connection, asset_ids)

    def get_metadata(self, txn_ids):
        """Return a list of metadata that match the transaction ids (txn_ids)

        Args:
            txn_ids (:obj:`list` of :obj:`str`): A list of txn_ids to
                retrieve from the database.

        Returns:
            list: The list of metadata returned from the database.
        """
        return backend.query.get_metadata(self.connection, txn_ids)

    @property
    def fastquery(self):
        return fastquery.FastQuery(self.connection)

    def get_validators(self):
        try:
            resp = requests.get('{}validators'.format(ENDPOINT))
            validators = resp.json()['result']['validators']
            for v in validators:
                v.pop('accum')
                v.pop('address')

            return validators

        except requests.exceptions.RequestException as e:
            logger.error('Error while connecting to Tendermint HTTP API')
            raise e

    def get_validator_update(self):
        update = backend.query.get_validator_update(self.connection)
        return [update['validator']] if update else []

    def delete_validator_update(self):
        return backend.query.delete_validator_update(self.connection)

    def store_pre_commit_state(self, state):
        return backend.query.store_pre_commit_state(self.connection, state)


Block = namedtuple('Block', ('app_hash', 'height', 'transactions'))

PreCommitState = namedtuple('PreCommitState', ('commit_id', 'height', 'transactions'))<|MERGE_RESOLUTION|>--- conflicted
+++ resolved
@@ -5,7 +5,6 @@
 import logging
 from collections import namedtuple
 from copy import deepcopy
-from os import getenv
 from uuid import uuid4
 
 try:
@@ -29,16 +28,6 @@
 
 logger = logging.getLogger(__name__)
 
-BIGCHAINDB_TENDERMINT_HOST = getenv('BIGCHAINDB_TENDERMINT_HOST',
-                                    'localhost')
-BIGCHAINDB_TENDERMINT_PORT = getenv('BIGCHAINDB_TENDERMINT_PORT',
-                                    '46657')
-ENDPOINT = 'http://{}:{}/'.format(BIGCHAINDB_TENDERMINT_HOST,
-                                  BIGCHAINDB_TENDERMINT_PORT)
-MODE_LIST = ('broadcast_tx_async',
-             'broadcast_tx_sync',
-             'broadcast_tx_commit')
-
 
 class BigchainDB(object):
     """Bigchain API
@@ -47,26 +36,11 @@
     """
 
     BLOCK_INVALID = 'invalid'
-    """return if a block has been voted invalid"""
+    """return if a block is invalid"""
 
     BLOCK_VALID = TX_VALID = 'valid'
     """return if a block is valid, or tx is in valid block"""
 
-<<<<<<< HEAD
-=======
-class BigchainDB(object):
-    """Bigchain API
-
-    Create, read, sign, write transactions to the database
-    """
-
-    BLOCK_INVALID = 'invalid'
-    """return if a block is invalid"""
-
-    BLOCK_VALID = TX_VALID = 'valid'
-    """return if a block is valid, or tx is in valid block"""
-
->>>>>>> e681427b
     BLOCK_UNDECIDED = TX_UNDECIDED = 'undecided'
     """return if block is undecided, or tx is in undecided block"""
 
@@ -90,15 +64,12 @@
                 A connection to the database.
         """
         config_utils.autoconfigure()
-<<<<<<< HEAD
-=======
         self.mode_list = ('broadcast_tx_async',
                           'broadcast_tx_sync',
                           'broadcast_tx_commit')
         self.tendermint_host = bigchaindb.config['tendermint']['host']
         self.tendermint_port = bigchaindb.config['tendermint']['port']
         self.endpoint = 'http://{}:{}/'.format(self.tendermint_host, self.tendermint_port)
->>>>>>> e681427b
 
         consensusPlugin = bigchaindb.config.get('consensus_plugin')
 
@@ -111,15 +82,9 @@
 
     def post_transaction(self, transaction, mode):
         """Submit a valid transaction to the mempool."""
-<<<<<<< HEAD
-        if not mode or mode not in MODE_LIST:
-            raise ValidationError('Mode must be one of the following {}.'
-                                  .format(', '.join(MODE_LIST)))
-=======
         if not mode or mode not in self.mode_list:
             raise ValidationError('Mode must be one of the following {}.'
                                   .format(', '.join(self.mode_list)))
->>>>>>> e681427b
 
         payload = {
             'method': mode,
@@ -128,7 +93,7 @@
             'id': str(uuid4())
         }
         # TODO: handle connection errors!
-        return requests.post(ENDPOINT, json=payload)
+        return requests.post(self.endpoint, json=payload)
 
     def write_transaction(self, transaction, mode):
         # This method offers backward compatibility with the Web API.
@@ -143,7 +108,7 @@
 
         return (202, '')
         # result = response['result']
-        # if mode == MODE_LIST[2]:
+        # if mode == self.mode_list[2]:
         #     return self._process_commit_mode_response(result)
         # else:
         #     status_code = result['code']
@@ -498,7 +463,7 @@
 
     def get_validators(self):
         try:
-            resp = requests.get('{}validators'.format(ENDPOINT))
+            resp = requests.get('{}validators'.format(self.endpoint))
             validators = resp.json()['result']['validators']
             for v in validators:
                 v.pop('accum')
