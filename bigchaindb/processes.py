--- conflicted
+++ resolved
@@ -1,19 +1,8 @@
 import logging
 import multiprocessing as mp
 
-import rethinkdb as r
-
 import bigchaindb
-<<<<<<< HEAD
-from bigchaindb.pipelines import block, vote
-from bigchaindb import Bigchain
-from bigchaindb.voter import Election
-from bigchaindb.block import BlockDeleteRevert
-=======
-from bigchaindb.pipelines import block, election
-from bigchaindb import Bigchain
-from bigchaindb.voter import Voter
->>>>>>> 0f86a8af
+from bigchaindb.pipelines import vote, block, election
 from bigchaindb.web import server
 
 
@@ -32,61 +21,23 @@
 """
 
 
-class Processes(object):
+def start():
+    logger.info('Initializing BigchainDB...')
 
-    def __init__(self):
-        # initialize the class
-<<<<<<< HEAD
-        self.q_block_new_vote = mp.Queue()
-=======
-        self.q_new_block = mp.Queue()
->>>>>>> 0f86a8af
-        self.q_revert_delete = mp.Queue()
+    # start the processes
+    logger.info('Starting block')
+    block.start()
 
-    def map_bigchain(self):
-        # listen to changes on the bigchain and redirect the changes
-        # to the correct queues
+    logger.info('Starting voter')
+    vote.start()
 
-        # create a bigchain instance
-        b = Bigchain()
+    logger.info('Starting election')
+    election.start()
 
-        for change in r.table('bigchain').changes().run(b.conn):
+    # start the web api
+    app_server = server.create_server(bigchaindb.config['server'])
+    p_webapi = mp.Process(name='webapi', target=app_server.run)
+    p_webapi.start()
 
-            # delete
-            if change['new_val'] is None:
-                # this should never happen in regular operation
-                self.q_revert_delete.put(change['old_val'])
-
-    def start(self):
-        logger.info('Initializing BigchainDB...')
-
-        # start the web api
-        app_server = server.create_server(bigchaindb.config['server'])
-        p_webapi = mp.Process(name='webapi', target=app_server.run)
-        p_webapi.start()
-
-        # initialize the processes
-        p_map_bigchain = mp.Process(name='bigchain_mapper', target=self.map_bigchain)
-<<<<<<< HEAD
-        p_block_delete_revert = mp.Process(name='block_delete_revert', target=delete_reverter.start)
-        p_election = Election(self.q_block_new_vote)
-=======
-        p_voter = Voter(self.q_new_block)
->>>>>>> 0f86a8af
-        # start the processes
-        logger.info('starting bigchain mapper')
-        p_map_bigchain.start()
-        logger.info('starting block')
-        block.start()
-
-        logger.info('starting voter')
-<<<<<<< HEAD
-        vote.start()
-=======
-        p_voter.start()
-        election.start()
->>>>>>> 0f86a8af
-        logger.info('starting election')
-
-        # start message
-        logger.info(BANNER.format(bigchaindb.config['server']['bind']))+    # start message
+    logger.info(BANNER.format(bigchaindb.config['server']['bind']))