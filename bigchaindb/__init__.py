import os
import copy



def e(key, default=None, conv=None):
    '''Get the environment variable `key`, fallback to `default`
    if nothing is found.

    Keyword arguments:
    key -- the key to look for in the environment
    default -- the default value if nothing is found (default: None)
    conv -- a callable used to convert the value (default: use the type of the
            default value)
    '''

    val = os.environ.get(key, default)

    if conv or default is not None:
        conv = conv or type(default)
        return conv(val)

    return val


config = {
    'database': {
        'host': e('BIGCHAIN_DATABASE_HOST', default='localhost'),
        'port': e('BIGCHAIN_DATABASE_PORT', default=28015),
        'name': e('BIGCHAIN_DATABASE_NAME', default='bigchain')
    },
    'keypair': {
        'public': e('BIGCHAIN_KEYPAIR_PUBLIC'),
        'private': e('BIGCHAIN_KEYPAIR_PRIVATE')
    },
    'keyring': [
    ],
    'statsd': {
        'host': e('BIGCHAIN_STATSD_HOST', default='localhost'),
        'port': e('BIGCHAIN_STATSD_PORT', default=8125),
        'rate': e('BIGCHAIN_STATSD_SAMPLERATE', default=0.01)
    },
<<<<<<< HEAD
    'consensus_plugins': [
        'base'
    ],
=======
    'api_endpoint': 'http://localhost:8008/api/v1'
>>>>>>> 8392065f
}

# We need to maintain a backup copy of the original config dict in case
# the user wants to reconfigure the node. Check ``bigchaindb.config_utils``
# for more info.
_config = copy.deepcopy(config)
from bigchaindb.core import Bigchain  # noqa
<|MERGE_RESOLUTION|>--- conflicted
+++ resolved
@@ -40,17 +40,14 @@
         'port': e('BIGCHAIN_STATSD_PORT', default=8125),
         'rate': e('BIGCHAIN_STATSD_SAMPLERATE', default=0.01)
     },
-<<<<<<< HEAD
+    'api_endpoint': 'http://localhost:8008/api/v1',
     'consensus_plugins': [
         'base'
-    ],
-=======
-    'api_endpoint': 'http://localhost:8008/api/v1'
->>>>>>> 8392065f
+    ]
 }
 
 # We need to maintain a backup copy of the original config dict in case
 # the user wants to reconfigure the node. Check ``bigchaindb.config_utils``
 # for more info.
 _config = copy.deepcopy(config)
-from bigchaindb.core import Bigchain  # noqa
+from bigchaindb.core import Bigchain  # noqa