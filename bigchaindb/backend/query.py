"""Query interfaces for backends."""

from functools import singledispatch

from bigchaindb.backend.exceptions import OperationError


@singledispatch
def write_transaction(connection, signed_transaction):
    """Write a transaction to the backlog table.

    Args:
        signed_transaction (dict): a signed transaction.

    Returns:
        The result of the operation.
    """

    raise NotImplementedError


@singledispatch
def update_transaction(connection, transaction_id, doc):
    """Update a transaction in the backlog table.

    Args:
        transaction_id (str): the id of the transaction.
        doc (dict): the values to update.

    Returns:
        The result of the operation.
    """

    raise NotImplementedError


@singledispatch
def delete_transaction(connection, *transaction_id):
    """Delete a transaction from the backlog.

    Args:
        *transaction_id (str): the transaction(s) to delete.

    Returns:
        The database response.
    """
    raise NotImplementedError


@singledispatch
def get_stale_transactions(connection, reassign_delay):
    """Get a cursor of stale transactions.

    Transactions are considered stale if they have been assigned a node,
    but are still in the backlog after some amount of time specified in the
    configuration.

    Args:
        reassign_delay (int): threshold (in seconds) to mark a transaction stale.

    Returns:
        A cursor of transactions.
    """

    raise NotImplementedError


@singledispatch
def get_transaction_from_block(connection, transaction_id, block_id):
    """Get a transaction from a specific block.

    Args:
        transaction_id (str): the id of the transaction.
        block_id (str): the id of the block.

    Returns:
        The matching transaction.
    """

    raise NotImplementedError


@singledispatch
def get_transaction_from_backlog(connection, transaction_id):
    """Get a transaction from backlog.

    Args:
        transaction_id (str): the id of the transaction.

    Returns:
        The matching transaction.
    """

    raise NotImplementedError


@singledispatch
def get_blocks_status_from_transaction(connection, transaction_id):
    """Retrieve block election information given a secondary index and value.

    Args:
        value: a value to search (e.g. transaction id string, payload hash string)
        index (str): name of a secondary index, e.g. 'transaction_id'

    Returns:
        :obj:`list` of :obj:`dict`: A list of blocks with with only election information
    """

    raise NotImplementedError


@singledispatch
def get_asset_by_id(conneciton, asset_id):
    """Returns the asset associated with an asset_id.

    Args:
        asset_id (str): The asset id.

    Returns:
        Returns a rethinkdb cursor.
    """

    raise NotImplementedError


@singledispatch
def get_spent(connection, transaction_id, condition_id):
    """Check if a `txid` was already used as an input.

    A transaction can be used as an input for another transaction. Bigchain
    needs to make sure that a given `txid` is only used once.

    Args:
        transaction_id (str): The id of the transaction.
        condition_id (int): The index of the condition in the respective
            transaction.

    Returns:
        The transaction that used the `txid` as an input else `None`
    """

    raise NotImplementedError


@singledispatch
def get_spending_transactions(connection, inputs):
    """Return transactions which spend given inputs

    Args:
        inputs (list): list of {txid, output}

    Returns:
<<<<<<< HEAD
        List of transactions that spend given inputs
=======
        Iterator of (block_ids, transaction) for transactions that
        spend given inputs.
>>>>>>> c9b56376
    """
    raise NotImplementedError


@singledispatch
def get_owned_ids(connection, owner):
    """Retrieve a list of `txids` that can we used has inputs.

    Args:
        owner (str): base58 encoded public key.

    Returns:
        Iterator of (block_id, transaction) for transactions
        that list given owner in conditions.
    """
    raise NotImplementedError


@singledispatch
def get_votes_by_block_id(connection, block_id):
    """Get all the votes casted for a specific block.

    Args:
        block_id (str): the block id to use.

    Returns:
        A cursor for the matching votes.
    """

    raise NotImplementedError


@singledispatch
def get_votes_by_block_id_and_voter(connection, block_id, node_pubkey):
    """Get all the votes casted for a specific block by a specific voter.

    Args:
        block_id (str): the block id to use.
        node_pubkey (str): base58 encoded public key

    Returns:
        A cursor for the matching votes.
    """

    raise NotImplementedError


@singledispatch
def get_votes_for_blocks_by_voter(connection, block_ids, pubkey):
    """Return votes for many block_ids

    Args:
        block_ids (set): block_ids
        pubkey (str): public key of voting node

    Returns:
<<<<<<< HEAD
        A cursor of votes matching given votes.
    """

=======
        A cursor of votes matching given block_ids and public key
    """
>>>>>>> c9b56376
    raise NotImplementedError


@singledispatch
def write_block(connection, block):
    """Write a block to the bigchain table.

    Args:
        block (dict): the block to write.

    Returns:
        The database response.
    """

    raise NotImplementedError


@singledispatch
def get_block(connection, block_id):
    """Get a block from the bigchain table.

    Args:
        block_id (str): block id of the block to get

    Returns:
        block (dict): the block or `None`
    """

    raise NotImplementedError


@singledispatch
def write_assets(connection, assets):
    """Write a list of assets to the assets table.

    Args:
        assets (list): a list of assets to write.

    Returns:
        The database response.
    """
    raise NotImplementedError


@singledispatch
def get_assets(connection, asset_ids):
    """Get a list of assets from the assets table.

    Args:
        asset_ids (list): a list of ids for the assets to be retrieved from
        the database.

    Returns:
        assets (list): the list of returned assets.
    """
    raise NotImplementedError


@singledispatch
def count_blocks(connection):
    """Count the number of blocks in the bigchain table.

    Returns:
        The number of blocks.
    """

    raise NotImplementedError


@singledispatch
def count_backlog(connection):
    """Count the number of transactions in the backlog table.

    Returns:
        The number of transactions in the backlog.
    """

    raise NotImplementedError


@singledispatch
def write_vote(connection, vote):
    """Write a vote to the votes table.

    Args:
        vote (dict): the vote to write.

    Returns:
        The database response.
    """

    raise NotImplementedError


@singledispatch
def get_genesis_block(connection):
    """Get the genesis block.

    Returns:
        The genesis block
    """

    raise NotImplementedError


@singledispatch
def get_last_voted_block_id(connection, node_pubkey):
    """Get the last voted block for a specific node.

    Args:
        node_pubkey (str): base58 encoded public key.

    Returns:
        The id of the last block the node has voted on. If the node didn't cast
        any vote then the genesis block id is returned.
    """

    raise NotImplementedError


@singledispatch
def get_txids_filtered(connection, asset_id, operation=None):
    """
    Return all transactions for a particular asset id and optional operation.

    Args:
        asset_id (str): ID of transaction that defined the asset
        operation (str) (optional): Operation to filter on
    """

    raise NotImplementedError


@singledispatch
def get_new_blocks_feed(connection, start_block_id):
    """
    Return a generator that yields change events of the blocks feed

    Args:
        start_block_id (str): ID of block to resume from

    Returns:
        Generator of change events
    """

    raise NotImplementedError


@singledispatch
def text_search(conn, search, *, language='english', case_sensitive=False,
                diacritic_sensitive=False, text_score=False, limit=0):
    """Return all the assets that match the text search.

    The results are sorted by text score.
    For more information about the behavior of text search on MongoDB see
    https://docs.mongodb.com/manual/reference/operator/query/text/#behavior

    Args:
        search (str): Text search string to query the text index
        language (str, optional): The language for the search and the rules for
            stemmer and tokenizer. If the language is ``None`` text search uses
            simple tokenization and no stemming.
        case_sensitive (bool, optional): Enable or disable case sensitive
            search.
        diacritic_sensitive (bool, optional): Enable or disable case sensitive
            diacritic search.
        text_score (bool, optional): If ``True`` returns the text score with
            each document.
        limit (int, optional): Limit the number of returned documents.

    Returns:
        :obj:`list` of :obj:`dict`: a list of assets

    Raises:
        OperationError: If the backend does not support text search
    """

    raise OperationError('This query is only supported when running '
                         'BigchainDB with MongoDB as the backend.')<|MERGE_RESOLUTION|>--- conflicted
+++ resolved
@@ -150,12 +150,8 @@
         inputs (list): list of {txid, output}
 
     Returns:
-<<<<<<< HEAD
-        List of transactions that spend given inputs
-=======
         Iterator of (block_ids, transaction) for transactions that
         spend given inputs.
->>>>>>> c9b56376
     """
     raise NotImplementedError
 
@@ -212,14 +208,8 @@
         pubkey (str): public key of voting node
 
     Returns:
-<<<<<<< HEAD
-        A cursor of votes matching given votes.
-    """
-
-=======
         A cursor of votes matching given block_ids and public key
     """
->>>>>>> c9b56376
     raise NotImplementedError
 
 
