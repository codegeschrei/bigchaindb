from itertools import chain
import logging as logger
from time import time

import rethinkdb as r

from bigchaindb import backend, utils
from bigchaindb.backend.rethinkdb import changefeed
from bigchaindb.common import exceptions
from bigchaindb.common.transaction import Transaction
from bigchaindb.common.utils import serialize
from bigchaindb.backend.utils import module_dispatch_registrar
from bigchaindb.backend.rethinkdb.connection import RethinkDBConnection


logger = logger.getLogger(__name__)


READ_MODE = 'majority'
WRITE_DURABILITY = 'hard'

register_query = module_dispatch_registrar(backend.query)


@register_query(RethinkDBConnection)
def write_transaction(connection, signed_transaction):
    return connection.run(
            r.table('backlog')
            .insert(signed_transaction, durability=WRITE_DURABILITY))


@register_query(RethinkDBConnection)
def update_transaction(connection, transaction_id, doc):
    return connection.run(
            r.table('backlog')
            .get(transaction_id)
            .update(doc))


@register_query(RethinkDBConnection)
def delete_transaction(connection, *transaction_id):
    return connection.run(
            r.table('backlog')
            .get_all(*transaction_id)
            .delete(durability=WRITE_DURABILITY))


@register_query(RethinkDBConnection)
def get_stale_transactions(connection, reassign_delay):
    return connection.run(
            r.table('backlog')
            .filter(lambda tx: time() - tx['assignment_timestamp'] > reassign_delay))


@register_query(RethinkDBConnection)
def get_transaction_from_block(connection, transaction_id, block_id):
    return connection.run(
            r.table('bigchain', read_mode=READ_MODE)
            .get(block_id)
            .get_field('block')
            .get_field('transactions')
            .filter(lambda tx: tx['id'] == transaction_id))[0]


@register_query(RethinkDBConnection)
def get_transaction_from_backlog(connection, transaction_id):
    return connection.run(
            r.table('backlog')
            .get(transaction_id)
            .without('assignee', 'assignment_timestamp')
            .default(None))


@register_query(RethinkDBConnection)
def get_blocks_status_from_transaction(connection, transaction_id):
    return connection.run(
            r.table('bigchain', read_mode=READ_MODE)
            .get_all(transaction_id, index='transaction_id')
            .pluck('votes', 'id', {'block': ['voters']}))


@register_query(RethinkDBConnection)
def get_txids_filtered(connection, asset_id, operation=None):
    # here we only want to return the transaction ids since later on when
    # we are going to retrieve the transaction with status validation

    parts = []

    if operation in (Transaction.CREATE, None):
        # First find the asset's CREATE transaction
        parts.append(connection.run(
            _get_asset_create_tx_query(asset_id).get_field('id')))

    if operation in (Transaction.TRANSFER, None):
        # Then find any TRANSFER transactions related to the asset
        parts.append(connection.run(
            r.table('bigchain')
            .get_all(asset_id, index='asset_id')
            .concat_map(lambda block: block['block']['transactions'])
            .filter(lambda transaction: transaction['asset']['id'] == asset_id)
            .get_field('id')))

    return chain(*parts)


@register_query(RethinkDBConnection)
def get_asset_by_id(connection, asset_id):
    return connection.run(_get_asset_create_tx_query(asset_id).pluck('asset'))


def _get_asset_create_tx_query(asset_id):
    return r.table('bigchain', read_mode=READ_MODE) \
            .get_all(asset_id, index='transaction_id') \
            .concat_map(lambda block: block['block']['transactions']) \
            .filter(lambda transaction: transaction['id'] == asset_id)


@register_query(RethinkDBConnection)
def get_spent(connection, transaction_id, output):
    return connection.run(
            r.table('bigchain', read_mode=READ_MODE)
             .get_all([transaction_id, output], index='inputs')
             .concat_map(lambda doc: doc['block']['transactions'])
             .filter(lambda transaction: transaction['inputs'].contains(
                lambda input_: input_['fulfills'] == {'txid': transaction_id, 'output': output})))


@register_query(RethinkDBConnection)
def get_owned_ids(connection, owner):
    query = (r.table('bigchain', read_mode=READ_MODE)
             .get_all(owner, index='outputs')
             .distinct()
<<<<<<< HEAD
             .concat_map(unroll_block_transactions)
=======
             .concat_map(unwind_block_transactions)
>>>>>>> c9b56376
             .filter(lambda doc: doc['tx']['outputs'].contains(
                lambda c: c['public_keys'].contains(owner))))
    cursor = connection.run(query)
    return ((b['id'], b['tx']) for b in cursor)


@register_query(RethinkDBConnection)
def get_votes_by_block_id(connection, block_id):
    return connection.run(
            r.table('votes', read_mode=READ_MODE)
            .between([block_id, r.minval], [block_id, r.maxval], index='block_and_voter')
            .without('id'))


@register_query(RethinkDBConnection)
def get_votes_by_block_id_and_voter(connection, block_id, node_pubkey):
    return connection.run(
            r.table('votes')
            .get_all([block_id, node_pubkey], index='block_and_voter')
            .without('id'))


@register_query(RethinkDBConnection)
def write_block(connection, block_dict):
    return connection.run(
            r.table('bigchain')
            .insert(r.json(serialize(block_dict)), durability=WRITE_DURABILITY))


@register_query(RethinkDBConnection)
def get_block(connection, block_id):
    return connection.run(r.table('bigchain').get(block_id))


@register_query(RethinkDBConnection)
def write_assets(connection, assets):
    return connection.run(
            r.table('assets')
            .insert(assets, durability=WRITE_DURABILITY))


@register_query(RethinkDBConnection)
def get_assets(connection, asset_ids):
    return connection.run(
            r.table('assets', read_mode=READ_MODE)
            .get_all(*asset_ids))


@register_query(RethinkDBConnection)
def count_blocks(connection):
    return connection.run(
            r.table('bigchain', read_mode=READ_MODE)
            .count())


@register_query(RethinkDBConnection)
def count_backlog(connection):
    return connection.run(
            r.table('backlog', read_mode=READ_MODE)
            .count())


@register_query(RethinkDBConnection)
def write_vote(connection, vote):
    return connection.run(
            r.table('votes')
            .insert(vote))


@register_query(RethinkDBConnection)
def get_genesis_block(connection):
    return connection.run(
        r.table('bigchain', read_mode=READ_MODE)
        .filter(utils.is_genesis_block)
        .nth(0))


@register_query(RethinkDBConnection)
def get_last_voted_block_id(connection, node_pubkey):
    try:
        # get the latest value for the vote timestamp (over all votes)
        max_timestamp = connection.run(
            r.table('votes', read_mode=READ_MODE)
            .filter(r.row['node_pubkey'] == node_pubkey)
            .max(r.row['vote']['timestamp']))['vote']['timestamp']

        last_voted = list(connection.run(
            r.table('votes', read_mode=READ_MODE)
            .filter(r.row['vote']['timestamp'] == max_timestamp)
            .filter(r.row['node_pubkey'] == node_pubkey)))

    except r.ReqlNonExistenceError:
        # return last vote if last vote exists else return Genesis block
        return get_genesis_block(connection)['id']

    # Now the fun starts. Since the resolution of timestamp is a second,
    # we might have more than one vote per timestamp. If this is the case
    # then we need to rebuild the chain for the blocks that have been retrieved
    # to get the last one.

    # Given a block_id, mapping returns the id of the block pointing at it.
    mapping = {v['vote']['previous_block']: v['vote']['voting_for_block']
               for v in last_voted}

    # Since we follow the chain backwards, we can start from a random
    # point of the chain and "move up" from it.
    last_block_id = list(mapping.values())[0]

    # We must be sure to break the infinite loop. This happens when:
    # - the block we are currenty iterating is the one we are looking for.
    #   This will trigger a KeyError, breaking the loop
    # - we are visiting again a node we already explored, hence there is
    #   a loop. This might happen if a vote points both `previous_block`
    #   and `voting_for_block` to the same `block_id`
    explored = set()

    while True:
        try:
            if last_block_id in explored:
                raise exceptions.CyclicBlockchainError()
            explored.add(last_block_id)
            last_block_id = mapping[last_block_id]
        except KeyError:
            break

    return last_block_id


@register_query(RethinkDBConnection)
def get_new_blocks_feed(connection, start_block_id):  # pragma: no cover
    logger.warning('RethinkDB changefeed unable to resume from given block: %s',
                   start_block_id)
    # In order to get blocks in the correct order, it may be acceptable to
    # look in the votes table to see what order other nodes have used.
    for change in changefeed.run_changefeed(connection, 'bigchain'):
        yield change['new_val']


@register_query(RethinkDBConnection)
def get_votes_for_blocks_by_voter(connection, block_ids, node_pubkey):
    return connection.run(
        r.table('votes')
        .filter(lambda row: r.expr(block_ids).contains(row['vote']['voting_for_block']))
        .filter(lambda row: row['node_pubkey'] == node_pubkey))


def unwind_block_transactions(block):
    """ Yield a block for each transaction in given block """
    return block['block']['transactions'].map(lambda tx: block.merge({'tx': tx}))


@register_query(RethinkDBConnection)
<<<<<<< HEAD
def get_unvoted_blocks(connection, node_pubkey):
    unvoted = connection.run(
            r.table('bigchain', read_mode=READ_MODE)
            .filter(lambda block: r.table('votes', read_mode=READ_MODE)
                                   .get_all([block['id'], node_pubkey], index='block_and_voter')
                                   .is_empty())
            .order_by(r.asc(r.row['block']['timestamp'])))

    # FIXME: I (@vrde) don't like this solution. Filtering should be done at a
    #        database level. Solving issue #444 can help untangling the situation
    unvoted_blocks = filter(lambda block: not utils.is_genesis_block(block), unvoted)
    return unvoted_blocks


@register_query(RethinkDBConnection)
def get_votes_for_blocks_by_voter(connection, block_ids, node_pubkey):
    return connection.run(
        r.table('votes')
        .filter(lambda row: r.expr(block_ids).contains(row['vote']['voting_for_block']))
        .filter(lambda row: row['node_pubkey'] == node_pubkey))


def unroll_block_transactions(block):
    """ Unroll block transactions """
    return block['block']['transactions'].map(lambda tx: block.merge({'tx': tx}))


@register_query(RethinkDBConnection)
=======
>>>>>>> c9b56376
def get_spending_transactions(connection, links):
    query = (
        r.table('bigchain')
        .get_all(*[(l['txid'], l['output']) for l in links], index='inputs')
<<<<<<< HEAD
        .concat_map(unroll_block_transactions)
=======
        .concat_map(unwind_block_transactions)
        # filter transactions spending output
>>>>>>> c9b56376
        .filter(lambda doc: r.expr(links).set_intersection(
            doc['tx']['inputs'].map(lambda i: i['fulfills'])))
    )
    cursor = connection.run(query)
    return ((b['id'], b['tx']) for b in cursor)<|MERGE_RESOLUTION|>--- conflicted
+++ resolved
@@ -130,11 +130,7 @@
     query = (r.table('bigchain', read_mode=READ_MODE)
              .get_all(owner, index='outputs')
              .distinct()
-<<<<<<< HEAD
-             .concat_map(unroll_block_transactions)
-=======
              .concat_map(unwind_block_transactions)
->>>>>>> c9b56376
              .filter(lambda doc: doc['tx']['outputs'].contains(
                 lambda c: c['public_keys'].contains(owner))))
     cursor = connection.run(query)
@@ -287,47 +283,12 @@
 
 
 @register_query(RethinkDBConnection)
-<<<<<<< HEAD
-def get_unvoted_blocks(connection, node_pubkey):
-    unvoted = connection.run(
-            r.table('bigchain', read_mode=READ_MODE)
-            .filter(lambda block: r.table('votes', read_mode=READ_MODE)
-                                   .get_all([block['id'], node_pubkey], index='block_and_voter')
-                                   .is_empty())
-            .order_by(r.asc(r.row['block']['timestamp'])))
-
-    # FIXME: I (@vrde) don't like this solution. Filtering should be done at a
-    #        database level. Solving issue #444 can help untangling the situation
-    unvoted_blocks = filter(lambda block: not utils.is_genesis_block(block), unvoted)
-    return unvoted_blocks
-
-
-@register_query(RethinkDBConnection)
-def get_votes_for_blocks_by_voter(connection, block_ids, node_pubkey):
-    return connection.run(
-        r.table('votes')
-        .filter(lambda row: r.expr(block_ids).contains(row['vote']['voting_for_block']))
-        .filter(lambda row: row['node_pubkey'] == node_pubkey))
-
-
-def unroll_block_transactions(block):
-    """ Unroll block transactions """
-    return block['block']['transactions'].map(lambda tx: block.merge({'tx': tx}))
-
-
-@register_query(RethinkDBConnection)
-=======
->>>>>>> c9b56376
 def get_spending_transactions(connection, links):
     query = (
         r.table('bigchain')
         .get_all(*[(l['txid'], l['output']) for l in links], index='inputs')
-<<<<<<< HEAD
-        .concat_map(unroll_block_transactions)
-=======
         .concat_map(unwind_block_transactions)
         # filter transactions spending output
->>>>>>> c9b56376
         .filter(lambda doc: r.expr(links).set_intersection(
             doc['tx']['inputs'].map(lambda i: i['fulfills'])))
     )
