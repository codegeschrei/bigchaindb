--- conflicted
+++ resolved
@@ -336,7 +336,6 @@
 
 
 @register_query(MongoDBConnection)
-<<<<<<< HEAD
 def get_new_blocks_feed(conn, start_block_id):
     namespace = conn.dbname + '.bigchain'
     match = {'o.id': start_block_id, 'op': 'i', 'ns': namespace}
@@ -345,25 +344,6 @@
     last_ts = conn.run(query)
     feed = run_changefeed(conn, 'bigchain', last_ts)
     return (evt['o'] for evt in feed if evt['op'] == 'i')
-=======
-def get_unvoted_blocks(conn, node_pubkey):
-    return conn.run(
-        conn.collection('bigchain')
-        .aggregate([
-            {'$lookup': {
-                'from': 'votes',
-                'localField': 'id',
-                'foreignField': 'vote.voting_for_block',
-                'as': 'votes'
-            }},
-            {'$match': {
-                'votes.node_pubkey': {'$ne': node_pubkey},
-                'block.transactions.operation': {'$ne': 'GENESIS'}
-            }},
-            {'$project': {
-                'votes': False, '_id': False
-            }}
-        ]))
 
 
 @register_query(MongoDBConnection)
@@ -388,5 +368,4 @@
 
 def _remove_text_score(asset):
     asset.pop('score', None)
-    return asset
->>>>>>> ac2d65d2
+    return asset