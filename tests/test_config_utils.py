--- conflicted
+++ resolved
@@ -134,27 +134,6 @@
     from bigchaindb import config_utils
     config_utils.autoconfigure()
 
-<<<<<<< HEAD
-    backend = request.config.getoption('--database-backend')
-    database_rethinkdb = {
-        'backend': 'rethinkdb',
-        'host': 'test-host',
-        'port': 4242,
-        'name': 'test-dbname',
-    }
-    database_mongodb = {
-        'backend': 'mongodb',
-        'host': 'test-host',
-        'port': 4242,
-        'name': 'test-dbname',
-        'replicaset': 'bigchain-rs',
-    }
-
-    # default
-    database = database_rethinkdb
-    if backend == 'mongodb':
-        database = database_mongodb
-=======
     database_rethinkdb = {
         'backend': 'rethinkdb',
         'host': DATABASE_HOST,
@@ -174,7 +153,6 @@
         database = database_mongodb
     elif DATABASE_BACKEND == 'rethinkdb':
         database = database_rethinkdb
->>>>>>> 426b02a3
 
     assert bigchaindb.config == {
         'CONFIGURED': True,
