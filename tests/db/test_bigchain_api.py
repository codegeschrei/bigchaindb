--- conflicted
+++ resolved
@@ -1,11 +1,7 @@
-<<<<<<< HEAD
-=======
 # Copyright BigchainDB GmbH and BigchainDB contributors
 # SPDX-License-Identifier: (Apache-2.0 AND CC-BY-4.0)
 # Code is Apache-2.0 and docs are CC-BY-4.0
 
-from time import sleep
->>>>>>> acc60bcc
 from unittest.mock import patch
 
 import pytest
