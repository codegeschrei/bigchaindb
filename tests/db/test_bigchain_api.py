--- conflicted
+++ resolved
@@ -1,5 +1,4 @@
 import copy
-import multiprocessing as mp
 import time
 
 import pytest
@@ -8,11 +7,6 @@
 
 import bigchaindb
 from bigchaindb import crypto, exceptions, util
-<<<<<<< HEAD
-from bigchaindb.block import BlockDeleteRevert
-=======
-from bigchaindb.voter import Voter
->>>>>>> 0f86a8af
 
 
 @pytest.mark.skipif(reason='Some tests throw a ResourceWarning that might result in some weird '
@@ -611,48 +605,6 @@
             b.validate_block(block)
 
 
-class TestBigchainBlock(object):
-<<<<<<< HEAD
-
-    def test_revert_delete_block(self, b):
-        b.create_genesis_block()
-
-        block_1 = dummy_block()
-        block_2 = dummy_block()
-        block_3 = dummy_block()
-
-        b.write_block(block_1, durability='hard')
-        b.write_block(block_2, durability='hard')
-        b.write_block(block_3, durability='hard')
-
-        b.write_vote(b.vote(block_1['id'], b.get_last_voted_block()['id'], True))
-        b.write_vote(b.vote(block_2['id'], b.get_last_voted_block()['id'], True))
-        b.write_vote(b.vote(block_3['id'], b.get_last_voted_block()['id'], True))
-
-        q_revert_delete = mp.Queue()
-
-        reverter = BlockDeleteRevert(q_revert_delete)
-
-        # simulate changefeed
-        r.table('bigchain').get(block_2['id']).delete().run(b.conn)
-        q_revert_delete.put(block_2)
-
-        assert r.table('bigchain').get(block_2['id']).run(b.conn) is None
-
-        reverter.start()
-        time.sleep(1)
-        reverter.kill()
-
-        reverted_block_2 = r.table('bigchain').get(block_2['id']).run(b.conn)
-
-        assert reverted_block_2 == block_2
-
-=======
->>>>>>> 0f86a8af
-    def test_duplicated_transactions(self):
-        pytest.skip('We may have duplicates in the initial_results and changefeed')
-
-
 class TestMultipleInputs(object):
     def test_transfer_single_owners_single_input(self, b, user_sk, user_vk, inputs):
         # create a new user
