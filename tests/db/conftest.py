--- conflicted
+++ resolved
@@ -115,14 +115,9 @@
     except GenesisBlockAlreadyExistsError:
         pass
 
-<<<<<<< HEAD
-    # 2. create block with transactions for `USER` to spend
-    for block in range(4): 
-=======
     # 2. create blocks with transactions for `USER` to spend
     prev_block_id = g.id
     for block in range(4):
->>>>>>> 2acf37e0
         transactions = [
             Transaction.create(
                 [b.me], [user_vk], metadata={'i': i}).sign([b.me_private])
