--- conflicted
+++ resolved
@@ -1,11 +1,8 @@
 from copy import deepcopy
 
 import pytest
-<<<<<<< HEAD
 from unittest import mock
-=======
 import pymongo
->>>>>>> ac2d65d2
 
 pytestmark = pytest.mark.bdb
 
@@ -412,7 +409,6 @@
     assert txids == {signed_transfer_tx.id}
 
 
-<<<<<<< HEAD
 @mock.patch('bigchaindb.backend.mongodb.changefeed._FEED_STOP', True)
 def test_get_new_blocks_feed(b, create_tx):
     from bigchaindb.backend import query
@@ -423,7 +419,7 @@
         ts = str(random.random())
         block = Block(transactions=[create_tx], timestamp=ts)
         b.write_block(block)
-        return block.to_dict()
+        return block.decouple_assets()[1]
 
     create_block()
     b1 = create_block()
@@ -436,7 +432,8 @@
     b3 = create_block()
 
     assert list(feed) == [b3]
-=======
+
+
 def test_get_spending_transactions(user_pk):
     from bigchaindb.backend import connect, query
     from bigchaindb.models import Block, Transaction
@@ -610,5 +607,4 @@
     assert list(query.text_search(conn, 'coffee', limit=2)) == [
         {'id': 1, 'subject': 'coffee', 'author': 'xyz', 'views': 50},
         {'id': 2, 'subject': 'Coffee Shopping', 'author': 'efg', 'views': 5},
-    ]
->>>>>>> ac2d65d2
+    ]