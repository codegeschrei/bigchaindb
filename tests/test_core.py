import pytest

pytestmark = [pytest.mark.tendermint, pytest.mark.bdb]


pytestmark = pytest.mark.tendermint


@pytest.mark.skipif(reason='will be fixed in another PR')
@pytest.fixture
def config(request, monkeypatch):
    backend = request.config.getoption('--database-backend')
    if backend == 'mongodb-ssl':
        backend = 'mongodb'

    config = {
        'database': {
            'backend': backend,
            'host': 'host',
            'port': 28015,
            'name': 'bigchain',
            'replicaset': 'bigchain-rs',
            'connection_timeout': 5000,
            'max_tries': 3
        },
        'tendermint': {
            'host': 'localhost',
            'port': 26657,
        },
        'CONFIGURED': True,
    }

    monkeypatch.setattr('bigchaindb.config', config)

    return config


@pytest.mark.skipif(reason='will be fixed in another PR')
def test_bigchain_class_default_initialization(config):
    from bigchaindb.tendermint import BigchainDB
    from bigchaindb.consensus import BaseConsensusRules
    from bigchaindb.backend.connection import Connection
    bigchain = BigchainDB()
    assert isinstance(bigchain.connection, Connection)
    assert bigchain.connection.host == config['database']['host']
    assert bigchain.connection.port == config['database']['port']
    assert bigchain.connection.dbname == config['database']['name']
    assert bigchain.consensus == BaseConsensusRules


<<<<<<< HEAD
def test_bigchain_class_initialization_with_parameters():
=======
@pytest.mark.skipif(reason='will be fixed in another PR')
def test_bigchain_class_initialization_with_parameters(config):
>>>>>>> a055583b
    from bigchaindb.tendermint import BigchainDB
    from bigchaindb.backend import connect
    from bigchaindb.consensus import BaseConsensusRules
    init_db_kwargs = {
        'backend': 'localmongodb',
        'host': 'this_is_the_db_host',
        'port': 12345,
        'name': 'this_is_the_db_name',
    }
    connection = connect(**init_db_kwargs)
    bigchain = BigchainDB(connection=connection)
    assert bigchain.connection == connection
    assert bigchain.connection.host == init_db_kwargs['host']
    assert bigchain.connection.port == init_db_kwargs['port']
    assert bigchain.connection.dbname == init_db_kwargs['name']
    assert bigchain.consensus == BaseConsensusRules


<<<<<<< HEAD
@pytest.mark.skip
=======
@pytest.mark.skipif(reason='will be fixed in another PR')
def test_get_blocks_status_containing_tx(monkeypatch):
    from bigchaindb.backend import query as backend_query
    from bigchaindb.tendermint import BigchainDB
    blocks = [
        {'id': 1}, {'id': 2}
    ]
    monkeypatch.setattr(backend_query, 'get_blocks_status_from_transaction', lambda x: blocks)
    monkeypatch.setattr(BigchainDB, 'block_election_status', lambda x, y, z: BigchainDB.BLOCK_VALID)
    bigchain = BigchainDB(public_key='pubkey', private_key='privkey')
    with pytest.raises(Exception):
        bigchain.get_blocks_status_containing_tx('txid')


>>>>>>> a055583b
@pytest.mark.genesis
def test_get_spent_issue_1271(b, alice, bob, carol):
    from bigchaindb.models import Transaction

    tx_1 = Transaction.create(
        [carol.public_key],
        [([carol.public_key], 8)],
    ).sign([carol.private_key])
    assert b.validate_transaction(tx_1)
    b.store_bulk_transactions([tx_1])

    tx_2 = Transaction.transfer(
        tx_1.to_inputs(),
        [([bob.public_key], 2),
         ([alice.public_key], 2),
         ([carol.public_key], 4)],
        asset_id=tx_1.id,
    ).sign([carol.private_key])
    assert b.validate_transaction(tx_2)
    b.store_bulk_transactions([tx_2])

    tx_3 = Transaction.transfer(
        tx_2.to_inputs()[2:3],
        [([alice.public_key], 1),
         ([carol.public_key], 3)],
        asset_id=tx_1.id,
    ).sign([carol.private_key])
    assert b.validate_transaction(tx_3)
    b.store_bulk_transactions([tx_3])

    tx_4 = Transaction.transfer(
        tx_2.to_inputs()[1:2] + tx_3.to_inputs()[0:1],
        [([bob.public_key], 3)],
        asset_id=tx_1.id,
    ).sign([alice.private_key])
    assert b.validate_transaction(tx_4)
    b.store_bulk_transactions([tx_4])

    tx_5 = Transaction.transfer(
        tx_2.to_inputs()[0:1],
        [([alice.public_key], 2)],
        asset_id=tx_1.id,
    ).sign([bob.private_key])
    assert b.validate_transaction(tx_5)
    b.store_bulk_transactions([tx_5])

    assert b.get_spent(tx_2.id, 0) == tx_5
    assert not b.get_spent(tx_5.id, 0)
    assert b.get_outputs_filtered(alice.public_key)
    assert b.get_outputs_filtered(alice.public_key, spent=False)<|MERGE_RESOLUTION|>--- conflicted
+++ resolved
@@ -48,12 +48,7 @@
     assert bigchain.consensus == BaseConsensusRules
 
 
-<<<<<<< HEAD
 def test_bigchain_class_initialization_with_parameters():
-=======
-@pytest.mark.skipif(reason='will be fixed in another PR')
-def test_bigchain_class_initialization_with_parameters(config):
->>>>>>> a055583b
     from bigchaindb.tendermint import BigchainDB
     from bigchaindb.backend import connect
     from bigchaindb.consensus import BaseConsensusRules
@@ -72,10 +67,6 @@
     assert bigchain.consensus == BaseConsensusRules
 
 
-<<<<<<< HEAD
-@pytest.mark.skip
-=======
-@pytest.mark.skipif(reason='will be fixed in another PR')
 def test_get_blocks_status_containing_tx(monkeypatch):
     from bigchaindb.backend import query as backend_query
     from bigchaindb.tendermint import BigchainDB
@@ -89,7 +80,6 @@
         bigchain.get_blocks_status_containing_tx('txid')
 
 
->>>>>>> a055583b
 @pytest.mark.genesis
 def test_get_spent_issue_1271(b, alice, bob, carol):
     from bigchaindb.models import Transaction
